/*
 * Copyright (c) 2009, 2010 Nicira Networks.
 * Copyright (c) 2010 Jean Tourrilhes - HP-Labs.
 *
 * Licensed under the Apache License, Version 2.0 (the "License");
 * you may not use this file except in compliance with the License.
 * You may obtain a copy of the License at:
 *
 *     http://www.apache.org/licenses/LICENSE-2.0
 *
 * Unless required by applicable law or agreed to in writing, software
 * distributed under the License is distributed on an "AS IS" BASIS,
 * WITHOUT WARRANTIES OR CONDITIONS OF ANY KIND, either express or implied.
 * See the License for the specific language governing permissions and
 * limitations under the License.
 */

#include <config.h>
#include "ofproto.h"
#include <errno.h>
#include <inttypes.h>
#include <sys/socket.h>
#include <net/if.h>
#include <netinet/in.h>
#include <stdbool.h>
#include <stdlib.h>
#include "classifier.h"
#include "coverage.h"
#include "discovery.h"
#include "dynamic-string.h"
#include "fail-open.h"
#include "hash.h"
#include "hmap.h"
#include "in-band.h"
#include "mac-learning.h"
#include "netdev.h"
#include "netflow.h"
#include "ofp-print.h"
#include "ofp-util.h"
#include "ofproto-sflow.h"
#include "ofpbuf.h"
#include "openflow/nicira-ext.h"
#include "openflow/openflow.h"
#include "openvswitch/xflow.h"
#include "packets.h"
#include "pinsched.h"
#include "pktbuf.h"
#include "poll-loop.h"
#include "rconn.h"
#include "shash.h"
#include "status.h"
#include "stream-ssl.h"
#include "svec.h"
#include "tag.h"
#include "timeval.h"
#include "unixctl.h"
#include "vconn.h"
#include "vlog.h"
#include "wdp.h"
#include "xfif.h"
#include "xtoxll.h"

VLOG_DEFINE_THIS_MODULE(ofproto)

#include "sflow_api.h"

<<<<<<< HEAD
struct ofproto_rule {
=======
enum {
    TABLEID_HASH = 0,
    TABLEID_CLASSIFIER = 1
};


struct ofport {
    struct hmap_node hmap_node; /* In struct ofproto's "ports" hmap. */
    struct netdev *netdev;
    struct ofp_phy_port opp;    /* In host byte order. */
    uint16_t odp_port;
};

static void ofport_free(struct ofport *);
static void hton_ofp_phy_port(struct ofp_phy_port *);

static int xlate_actions(const union ofp_action *in, size_t n_in,
                         const flow_t *flow, struct ofproto *ofproto,
                         const struct ofpbuf *packet,
                         struct odp_actions *out, tag_type *tags,
                         bool *may_set_up_flow, uint16_t *nf_output_iface);

struct rule {
    struct cls_rule cr;

>>>>>>> 4bee421f
    uint64_t flow_cookie;       /* Controller-issued identifier.
                                   (Kept in network-byte order.) */
    bool send_flow_removed;     /* Send a flow removed message? */
    tag_type tags;              /* Tags (set only by hooks). */
};

static struct ofproto_rule *
ofproto_rule_cast(const struct wdp_rule *wdp_rule)
{
    return wdp_rule->client_data;
}

static void
ofproto_rule_init(struct wdp_rule *wdp_rule)
{
    wdp_rule->client_data = xzalloc(sizeof(struct ofproto_rule));
}

static inline bool
rule_is_hidden(const struct wdp_rule *rule)
{
    /* Rules with priority higher than UINT16_MAX are set up by ofproto itself
     * (e.g. by in-band control) and are intentionally hidden from the
     * controller. */
    if (rule->cr.flow.priority > UINT16_MAX) {
        return true;
    }

    return false;
}

static int delete_flow(struct ofproto *, struct wdp_rule *, uint8_t reason);

/* ofproto supports two kinds of OpenFlow connections:
 *
 *   - "Primary" connections to ordinary OpenFlow controllers.  ofproto
 *     maintains persistent connections to these controllers and by default
 *     sends them asynchronous messages such as packet-ins.
 *
 *   - "Service" connections, e.g. from ovs-ofctl.  When these connections
 *     drop, it is the other side's responsibility to reconnect them if
 *     necessary.  ofproto does not send them asynchronous messages by default.
 *
 * Currently, active (tcp, ssl, unix) connections are always "primary"
 * connections and passive (ptcp, pssl, punix) connections are always "service"
 * connections.  There is no inherent reason for this, but it reflects the
 * common case.
 */
enum ofconn_type {
    OFCONN_PRIMARY,             /* An ordinary OpenFlow controller. */
    OFCONN_SERVICE              /* A service connection, e.g. "ovs-ofctl". */
};

/* A listener for incoming OpenFlow "service" connections. */
struct ofservice {
    struct hmap_node node;      /* In struct ofproto's "services" hmap. */
    struct pvconn *pvconn;      /* OpenFlow connection listener. */

    /* These are not used by ofservice directly.  They are settings for
     * accepted "struct ofconn"s from the pvconn. */
    int probe_interval;         /* Max idle time before probing, in seconds. */
    int rate_limit;             /* Max packet-in rate in packets per second. */
    int burst_limit;            /* Limit on accumulating packet credits. */
};

static struct ofservice *ofservice_lookup(struct ofproto *,
                                          const char *target);
static int ofservice_create(struct ofproto *,
                            const struct ofproto_controller *);
static void ofservice_reconfigure(struct ofservice *,
                                  const struct ofproto_controller *);
static void ofservice_destroy(struct ofproto *, struct ofservice *);

/* An OpenFlow connection. */
struct ofconn {
    struct ofproto *ofproto;    /* The ofproto that owns this connection. */
    struct list node;           /* In struct ofproto's "all_conns" list. */
    struct rconn *rconn;        /* OpenFlow connection. */
    enum ofconn_type type;      /* Type. */
    bool flow_mod_table_id;     /* NXT_FLOW_MOD_TABLE_ID enabled? */

    /* OFPT_PACKET_IN related data. */
    struct rconn_packet_counter *packet_in_counter; /* # queued on 'rconn'. */
    struct pinsched *schedulers[2]; /* Indexed by reason code; see below. */
    struct pktbuf *pktbuf;         /* OpenFlow packet buffers. */
    int miss_send_len;             /* Bytes to send of buffered packets. */

    /* Number of OpenFlow messages queued on 'rconn' as replies to OpenFlow
     * requests, and the maximum number before we stop reading OpenFlow
     * requests.  */
#define OFCONN_REPLY_MAX 100
    struct rconn_packet_counter *reply_counter;

    /* type == OFCONN_PRIMARY only. */
    enum nx_role role;           /* Role. */
    struct hmap_node hmap_node;  /* In struct ofproto's "controllers" map. */
    struct discovery *discovery; /* Controller discovery object, if enabled. */
    struct status_category *ss;  /* Switch status category. */
    enum ofproto_band band;      /* In-band or out-of-band? */
};

/* We use OFPR_NO_MATCH and OFPR_ACTION as indexes into struct ofconn's
 * "schedulers" array.  Their values are 0 and 1, and their meanings and values
 * coincide with WDP_CHAN_MISS and WDP_CHAN_ACTION, so this is convenient.  In
 * case anything ever changes, check their values here.  */
#define N_SCHEDULERS 2
BUILD_ASSERT_DECL(OFPR_NO_MATCH == 0);
BUILD_ASSERT_DECL(OFPR_NO_MATCH == WDP_CHAN_MISS);
BUILD_ASSERT_DECL(OFPR_ACTION == 1);
BUILD_ASSERT_DECL(OFPR_ACTION == WDP_CHAN_ACTION);

static struct ofconn *ofconn_create(struct ofproto *, struct rconn *,
                                    enum ofconn_type);
static void ofconn_destroy(struct ofconn *);
static void ofconn_run(struct ofconn *, struct ofproto *);
static void ofconn_wait(struct ofconn *);
static bool ofconn_receives_async_msgs(const struct ofconn *);
static char *ofconn_make_name(const struct ofproto *, const char *target);
static void ofconn_set_rate_limit(struct ofconn *, int rate, int burst);

static void queue_tx(struct ofpbuf *msg, const struct ofconn *ofconn,
                     struct rconn_packet_counter *counter);

static void send_packet_in(struct ofproto *, struct wdp_packet *);
static void do_send_packet_in(struct wdp_packet *, void *ofconn);

struct ofproto {
    /* Settings. */
    uint64_t datapath_id;       /* Datapath ID. */
    uint64_t fallback_dpid;     /* Datapath ID if no better choice found. */
    char *mfr_desc;             /* Manufacturer. */
    char *hw_desc;              /* Hardware. */
    char *sw_desc;              /* Software version. */
    char *serial_desc;          /* Serial number. */
    char *dp_desc;              /* Datapath description. */

    /* Datapath. */
<<<<<<< HEAD
    struct wdp *wdp;
=======
    struct dpif *dpif;
    struct netdev_monitor *netdev_monitor;
    struct hmap ports;          /* Contains "struct ofport"s. */
    struct shash port_by_name;
>>>>>>> 4bee421f
    uint32_t max_ports;

    /* Configuration. */
    struct switch_status *switch_status;
    struct fail_open *fail_open;
    struct netflow *netflow;
    struct ofproto_sflow *sflow;
    bool tun_id_from_cookie;    /* NXT_TUN_ID_FROM_COOKIE enabled? */

    /* In-band control. */
    struct in_band *in_band;
    long long int next_in_band_update;
    struct sockaddr_in *extra_in_band_remotes;
    size_t n_extra_remotes;

    /* OpenFlow connections. */
    struct hmap controllers;   /* Controller "struct ofconn"s. */
    struct list all_conns;     /* Contains "struct ofconn"s. */
    enum ofproto_fail_mode fail_mode;

    /* OpenFlow listeners. */
    struct hmap services;       /* Contains "struct ofservice"s. */
    struct pvconn **snoops;
    size_t n_snoops;
};

static struct vlog_rate_limit rl = VLOG_RATE_LIMIT_INIT(1, 5);

static uint64_t pick_datapath_id(const struct ofproto *);
static uint64_t pick_fallback_dpid(void);

static void handle_wdp_packet(struct ofproto *, struct wdp_packet *);

static void handle_openflow(struct ofconn *, struct ofproto *,
                            struct ofpbuf *);

<<<<<<< HEAD
=======
static void refresh_port_groups(struct ofproto *);

static struct ofport *get_port(const struct ofproto *, uint16_t odp_port);
static void update_port(struct ofproto *, const char *devname);
static int init_ports(struct ofproto *);
static void reinit_ports(struct ofproto *);

>>>>>>> 4bee421f
int
ofproto_create(const char *datapath, const char *datapath_type,
               const struct ofhooks *ofhooks, void *aux,
               struct ofproto **ofprotop)
{
    struct wdp_stats stats;
    struct ofproto *p;
    struct wdp *wdp;
    int error;

    *ofprotop = NULL;

    /* Connect to datapath and start listening for messages. */
    error = wdp_open(datapath, datapath_type, &wdp);
    if (error) {
        VLOG_ERR("failed to open datapath %s: %s", datapath, strerror(error));
        return error;
    }
    error = wdp_get_wdp_stats(wdp, &stats);
    if (error) {
        VLOG_ERR("failed to obtain stats for datapath %s: %s",
                 datapath, strerror(error));
        wdp_close(wdp);
        return error;
    }
    error = wdp_recv_set_mask(wdp, ((1 << WDP_CHAN_MISS)
                                    | (1 << WDP_CHAN_ACTION)
                                    | (1 << WDP_CHAN_SFLOW)));
    if (error) {
        VLOG_ERR("failed to listen on datapath %s: %s",
                 datapath, strerror(error));
        wdp_close(wdp);
        return error;
    }
    wdp_flow_flush(wdp);
    wdp_recv_purge(wdp);
    wdp_set_ofhooks(wdp, ofhooks, aux);

    /* Initialize settings. */
    p = xzalloc(sizeof *p);
    p->fallback_dpid = pick_fallback_dpid();
    p->datapath_id = p->fallback_dpid;
    p->mfr_desc = xstrdup(DEFAULT_MFR_DESC);
    p->hw_desc = xstrdup(DEFAULT_HW_DESC);
    p->sw_desc = xstrdup(DEFAULT_SW_DESC);
    p->serial_desc = xstrdup(DEFAULT_SERIAL_DESC);
    p->dp_desc = xstrdup(DEFAULT_DP_DESC);

    /* Initialize datapath. */
<<<<<<< HEAD
    p->wdp = wdp;
=======
    p->dpif = dpif;
    p->netdev_monitor = netdev_monitor_create();
    hmap_init(&p->ports);
    shash_init(&p->port_by_name);
>>>>>>> 4bee421f
    p->max_ports = stats.max_ports;

    /* Initialize submodules. */
    p->switch_status = switch_status_create(p);
    p->in_band = NULL;
    p->fail_open = NULL;
    p->netflow = NULL;
    p->sflow = NULL;

    /* Initialize OpenFlow connections. */
    list_init(&p->all_conns);
    hmap_init(&p->controllers);
    hmap_init(&p->services);
    p->snoops = NULL;
    p->n_snoops = 0;

    /* Pick final datapath ID. */
    p->datapath_id = pick_datapath_id(p);
    VLOG_INFO("using datapath ID %016"PRIx64, p->datapath_id);

    *ofprotop = p;
    return 0;
}

void
ofproto_set_datapath_id(struct ofproto *p, uint64_t datapath_id)
{
    uint64_t old_dpid = p->datapath_id;
    p->datapath_id = datapath_id ? datapath_id : pick_datapath_id(p);
    if (p->datapath_id != old_dpid) {
        VLOG_INFO("datapath ID changed to %016"PRIx64, p->datapath_id);

        /* Force all active connections to reconnect, since there is no way to
         * notify a controller that the datapath ID has changed. */
        ofproto_reconnect_controllers(p);
    }
}

static bool
is_discovery_controller(const struct ofproto_controller *c)
{
    return !strcmp(c->target, "discover");
}

static bool
is_in_band_controller(const struct ofproto_controller *c)
{
    return is_discovery_controller(c) || c->band == OFPROTO_IN_BAND;
}

/* Creates a new controller in 'ofproto'.  Some of the settings are initially
 * drawn from 'c', but update_controller() needs to be called later to finish
 * the new ofconn's configuration. */
static void
add_controller(struct ofproto *ofproto, const struct ofproto_controller *c)
{
    struct discovery *discovery;
    struct ofconn *ofconn;

    if (is_discovery_controller(c)) {
        int error = discovery_create(c->accept_re, c->update_resolv_conf,
                                     ofproto->wdp, ofproto->switch_status,
                                     &discovery);
        if (error) {
            return;
        }
    } else {
        discovery = NULL;
    }

    ofconn = ofconn_create(ofproto, rconn_create(5, 8), OFCONN_PRIMARY);
    ofconn->pktbuf = pktbuf_create();
    ofconn->miss_send_len = OFP_DEFAULT_MISS_SEND_LEN;
    if (discovery) {
        ofconn->discovery = discovery;
    } else {
        char *name = ofconn_make_name(ofproto, c->target);
        rconn_connect(ofconn->rconn, c->target, name);
        free(name);
    }
    hmap_insert(&ofproto->controllers, &ofconn->hmap_node,
                hash_string(c->target, 0));
}

/* Reconfigures 'ofconn' to match 'c'.  This function cannot update an ofconn's
 * target or turn discovery on or off (these are done by creating new ofconns
 * and deleting old ones), but it can update the rest of an ofconn's
 * settings. */
static void
update_controller(struct ofconn *ofconn, const struct ofproto_controller *c)
{
    int probe_interval;

    ofconn->band = (is_in_band_controller(c)
                    ? OFPROTO_IN_BAND : OFPROTO_OUT_OF_BAND);

    rconn_set_max_backoff(ofconn->rconn, c->max_backoff);

    probe_interval = c->probe_interval ? MAX(c->probe_interval, 5) : 0;
    rconn_set_probe_interval(ofconn->rconn, probe_interval);

    if (ofconn->discovery) {
        discovery_set_update_resolv_conf(ofconn->discovery,
                                         c->update_resolv_conf);
        discovery_set_accept_controller_re(ofconn->discovery, c->accept_re);
    }

    ofconn_set_rate_limit(ofconn, c->rate_limit, c->burst_limit);
}

static const char *
ofconn_get_target(const struct ofconn *ofconn)
{
    return ofconn->discovery ? "discover" : rconn_get_target(ofconn->rconn);
}

static struct ofconn *
find_controller_by_target(struct ofproto *ofproto, const char *target)
{
    struct ofconn *ofconn;

    HMAP_FOR_EACH_WITH_HASH (ofconn, hmap_node,
                             hash_string(target, 0), &ofproto->controllers) {
        if (!strcmp(ofconn_get_target(ofconn), target)) {
            return ofconn;
        }
    }
    return NULL;
}

static void
update_in_band_remotes(struct ofproto *ofproto)
{
    const struct ofconn *ofconn;
    struct sockaddr_in *addrs;
    size_t max_addrs, n_addrs;
    bool discovery;
    size_t i;

    /* Allocate enough memory for as many remotes as we could possibly have. */
    max_addrs = ofproto->n_extra_remotes + hmap_count(&ofproto->controllers);
    addrs = xmalloc(max_addrs * sizeof *addrs);
    n_addrs = 0;

    /* Add all the remotes. */
    discovery = false;
    HMAP_FOR_EACH (ofconn, hmap_node, &ofproto->controllers) {
        struct sockaddr_in *sin = &addrs[n_addrs];

        if (ofconn->band == OFPROTO_OUT_OF_BAND) {
            continue;
        }

        sin->sin_addr.s_addr = rconn_get_remote_ip(ofconn->rconn);
        if (sin->sin_addr.s_addr) {
            sin->sin_port = rconn_get_remote_port(ofconn->rconn);
            n_addrs++;
        }
        if (ofconn->discovery) {
            discovery = true;
        }
    }
    for (i = 0; i < ofproto->n_extra_remotes; i++) {
        addrs[n_addrs++] = ofproto->extra_in_band_remotes[i];
    }

    /* Create or update or destroy in-band.
     *
     * Ordinarily we only enable in-band if there's at least one remote
     * address, but discovery needs the in-band rules for DHCP to be installed
     * even before we know any remote addresses. */
    if (n_addrs || discovery) {
        if (!ofproto->in_band) {
            in_band_create(ofproto, ofproto->wdp, ofproto->switch_status,
                           &ofproto->in_band);
        }
        if (ofproto->in_band) {
            in_band_set_remotes(ofproto->in_band, addrs, n_addrs);
        }
        ofproto->next_in_band_update = time_msec() + 1000;
    } else {
        in_band_destroy(ofproto->in_band);
        ofproto->in_band = NULL;
    }

    /* Clean up. */
    free(addrs);
}

static void
update_fail_open(struct ofproto *p)
{
    struct ofconn *ofconn;

    if (!hmap_is_empty(&p->controllers)
            && p->fail_mode == OFPROTO_FAIL_STANDALONE) {
        struct rconn **rconns;
        size_t n;

        if (!p->fail_open) {
            p->fail_open = fail_open_create(p, p->switch_status);
        }

        n = 0;
        rconns = xmalloc(hmap_count(&p->controllers) * sizeof *rconns);
        HMAP_FOR_EACH (ofconn, hmap_node, &p->controllers) {
            rconns[n++] = ofconn->rconn;
        }

        fail_open_set_controllers(p->fail_open, rconns, n);
        /* p->fail_open takes ownership of 'rconns'. */
    } else {
        fail_open_destroy(p->fail_open);
        p->fail_open = NULL;
    }
}

void
ofproto_set_controllers(struct ofproto *p,
                        const struct ofproto_controller *controllers,
                        size_t n_controllers)
{
    struct shash new_controllers;
    struct ofconn *ofconn, *next_ofconn;
    struct ofservice *ofservice, *next_ofservice;
    bool ss_exists;
    size_t i;

    /* Create newly configured controllers and services.
     * Create a name to ofproto_controller mapping in 'new_controllers'. */
    shash_init(&new_controllers);
    for (i = 0; i < n_controllers; i++) {
        const struct ofproto_controller *c = &controllers[i];

        if (!vconn_verify_name(c->target) || !strcmp(c->target, "discover")) {
            if (!find_controller_by_target(p, c->target)) {
                add_controller(p, c);
            }
        } else if (!pvconn_verify_name(c->target)) {
            if (!ofservice_lookup(p, c->target) && ofservice_create(p, c)) {
                continue;
            }
        } else {
            VLOG_WARN_RL(&rl, "%s: unsupported controller \"%s\"",
                         wdp_name(p->wdp), c->target);
            continue;
        }

        shash_add_once(&new_controllers, c->target, &controllers[i]);
    }

    /* Delete controllers that are no longer configured.
     * Update configuration of all now-existing controllers. */
    ss_exists = false;
    HMAP_FOR_EACH_SAFE (ofconn, next_ofconn, hmap_node, &p->controllers) {
        struct ofproto_controller *c;

        c = shash_find_data(&new_controllers, ofconn_get_target(ofconn));
        if (!c) {
            ofconn_destroy(ofconn);
        } else {
            update_controller(ofconn, c);
            if (ofconn->ss) {
                ss_exists = true;
            }
        }
    }

    /* Delete services that are no longer configured.
     * Update configuration of all now-existing services. */
    HMAP_FOR_EACH_SAFE (ofservice, next_ofservice, node, &p->services) {
        struct ofproto_controller *c;

        c = shash_find_data(&new_controllers,
                            pvconn_get_name(ofservice->pvconn));
        if (!c) {
            ofservice_destroy(p, ofservice);
        } else {
            ofservice_reconfigure(ofservice, c);
        }
    }

    shash_destroy(&new_controllers);

    update_in_band_remotes(p);
    update_fail_open(p);

    if (!hmap_is_empty(&p->controllers) && !ss_exists) {
        ofconn = CONTAINER_OF(hmap_first(&p->controllers),
                              struct ofconn, hmap_node);
        ofconn->ss = switch_status_register(p->switch_status, "remote",
                                            rconn_status_cb, ofconn->rconn);
    }
}

void
ofproto_set_fail_mode(struct ofproto *p, enum ofproto_fail_mode fail_mode)
{
    p->fail_mode = fail_mode;
    update_fail_open(p);
}

/* Drops the connections between 'ofproto' and all of its controllers, forcing
 * them to reconnect. */
void
ofproto_reconnect_controllers(struct ofproto *ofproto)
{
    struct ofconn *ofconn;

    LIST_FOR_EACH (ofconn, node, &ofproto->all_conns) {
        rconn_reconnect(ofconn->rconn);
    }
}

static bool
any_extras_changed(const struct ofproto *ofproto,
                   const struct sockaddr_in *extras, size_t n)
{
    size_t i;

    if (n != ofproto->n_extra_remotes) {
        return true;
    }

    for (i = 0; i < n; i++) {
        const struct sockaddr_in *old = &ofproto->extra_in_band_remotes[i];
        const struct sockaddr_in *new = &extras[i];

        if (old->sin_addr.s_addr != new->sin_addr.s_addr ||
            old->sin_port != new->sin_port) {
            return true;
        }
    }

    return false;
}

/* Sets the 'n' TCP port addresses in 'extras' as ones to which 'ofproto''s
 * in-band control should guarantee access, in the same way that in-band
 * control guarantees access to OpenFlow controllers. */
void
ofproto_set_extra_in_band_remotes(struct ofproto *ofproto,
                                  const struct sockaddr_in *extras, size_t n)
{
    if (!any_extras_changed(ofproto, extras, n)) {
        return;
    }

    free(ofproto->extra_in_band_remotes);
    ofproto->n_extra_remotes = n;
    ofproto->extra_in_band_remotes = xmemdup(extras, n * sizeof *extras);

    update_in_band_remotes(ofproto);
}

void
ofproto_set_desc(struct ofproto *p,
                 const char *mfr_desc, const char *hw_desc,
                 const char *sw_desc, const char *serial_desc,
                 const char *dp_desc)
{
    struct ofp_desc_stats *ods;

    if (mfr_desc) {
        if (strlen(mfr_desc) >= sizeof ods->mfr_desc) {
            VLOG_WARN("truncating mfr_desc, must be less than %zu characters",
                    sizeof ods->mfr_desc);
        }
        free(p->mfr_desc);
        p->mfr_desc = xstrdup(mfr_desc);
    }
    if (hw_desc) {
        if (strlen(hw_desc) >= sizeof ods->hw_desc) {
            VLOG_WARN("truncating hw_desc, must be less than %zu characters",
                    sizeof ods->hw_desc);
        }
        free(p->hw_desc);
        p->hw_desc = xstrdup(hw_desc);
    }
    if (sw_desc) {
        if (strlen(sw_desc) >= sizeof ods->sw_desc) {
            VLOG_WARN("truncating sw_desc, must be less than %zu characters",
                    sizeof ods->sw_desc);
        }
        free(p->sw_desc);
        p->sw_desc = xstrdup(sw_desc);
    }
    if (serial_desc) {
        if (strlen(serial_desc) >= sizeof ods->serial_num) {
            VLOG_WARN("truncating serial_desc, must be less than %zu "
                    "characters",
                    sizeof ods->serial_num);
        }
        free(p->serial_desc);
        p->serial_desc = xstrdup(serial_desc);
    }
    if (dp_desc) {
        if (strlen(dp_desc) >= sizeof ods->dp_desc) {
            VLOG_WARN("truncating dp_desc, must be less than %zu characters",
                    sizeof ods->dp_desc);
        }
        free(p->dp_desc);
        p->dp_desc = xstrdup(dp_desc);
    }
}

static int
set_pvconns(struct pvconn ***pvconnsp, size_t *n_pvconnsp,
            const struct svec *svec)
{
    struct pvconn **pvconns = *pvconnsp;
    size_t n_pvconns = *n_pvconnsp;
    int retval = 0;
    size_t i;

    for (i = 0; i < n_pvconns; i++) {
        pvconn_close(pvconns[i]);
    }
    free(pvconns);

    pvconns = xmalloc(svec->n * sizeof *pvconns);
    n_pvconns = 0;
    for (i = 0; i < svec->n; i++) {
        const char *name = svec->names[i];
        struct pvconn *pvconn;
        int error;

        error = pvconn_open(name, &pvconn);
        if (!error) {
            pvconns[n_pvconns++] = pvconn;
        } else {
            VLOG_ERR("failed to listen on %s: %s", name, strerror(error));
            if (!retval) {
                retval = error;
            }
        }
    }

    *pvconnsp = pvconns;
    *n_pvconnsp = n_pvconns;

    return retval;
}

int
ofproto_set_snoops(struct ofproto *ofproto, const struct svec *snoops)
{
    return set_pvconns(&ofproto->snoops, &ofproto->n_snoops, snoops);
}

int
ofproto_set_netflow(struct ofproto *ofproto,
                    const struct netflow_options *nf_options)
{
    if (nf_options && nf_options->collectors.n) {
        if (!ofproto->netflow) {
            ofproto->netflow = netflow_create();
        }
        return netflow_set_options(ofproto->netflow, nf_options);
    } else {
        netflow_destroy(ofproto->netflow);
        ofproto->netflow = NULL;
        return 0;
    }
}

void
ofproto_set_sflow(struct ofproto *ofproto,
                  const struct ofproto_sflow_options *oso)
{
    struct ofproto_sflow *os = ofproto->sflow;
    if (oso) {
        if (!os) {
<<<<<<< HEAD
            os = ofproto->sflow = ofproto_sflow_create(ofproto->wdp);
            /* XXX ofport */
=======
            struct ofport *ofport;

            os = ofproto->sflow = ofproto_sflow_create(ofproto->dpif);
            refresh_port_groups(ofproto);
            HMAP_FOR_EACH (ofport, hmap_node, &ofproto->ports) {
                ofproto_sflow_add_port(os, ofport->odp_port,
                                       netdev_get_name(ofport->netdev));
            }
>>>>>>> 4bee421f
        }
        ofproto_sflow_set_options(os, oso);
    } else {
        ofproto_sflow_destroy(os);
        ofproto->sflow = NULL;
    }
}

uint64_t
ofproto_get_datapath_id(const struct ofproto *ofproto)
{
    return ofproto->datapath_id;
}

bool
ofproto_has_primary_controller(const struct ofproto *ofproto)
{
    return !hmap_is_empty(&ofproto->controllers);
}

enum ofproto_fail_mode
ofproto_get_fail_mode(const struct ofproto *p)
{
    return p->fail_mode;
}

void
ofproto_get_snoops(const struct ofproto *ofproto, struct svec *snoops)
{
    size_t i;

    for (i = 0; i < ofproto->n_snoops; i++) {
        svec_add(snoops, pvconn_get_name(ofproto->snoops[i]));
    }
}

void
ofproto_destroy(struct ofproto *p)
{
    struct ofservice *ofservice, *next_ofservice;
    struct ofconn *ofconn, *next_ofconn;
<<<<<<< HEAD
=======
    struct ofport *ofport, *next_ofport;
>>>>>>> 4bee421f
    size_t i;

    if (!p) {
        return;
    }

    /* Destroy fail-open and in-band early, since they touch the classifier. */
    fail_open_destroy(p->fail_open);
    p->fail_open = NULL;

    in_band_destroy(p->in_band);
    p->in_band = NULL;
    free(p->extra_in_band_remotes);

    ofproto_flush_flows(p);

    LIST_FOR_EACH_SAFE (ofconn, next_ofconn, node, &p->all_conns) {
        ofconn_destroy(ofconn);
    }
    hmap_destroy(&p->controllers);

<<<<<<< HEAD
    wdp_close(p->wdp);
=======
    dpif_close(p->dpif);
    netdev_monitor_destroy(p->netdev_monitor);
    HMAP_FOR_EACH_SAFE (ofport, next_ofport, hmap_node, &p->ports) {
        hmap_remove(&p->ports, &ofport->hmap_node);
        ofport_free(ofport);
    }
    shash_destroy(&p->port_by_name);
>>>>>>> 4bee421f

    switch_status_destroy(p->switch_status);
    netflow_destroy(p->netflow);
    ofproto_sflow_destroy(p->sflow);

    HMAP_FOR_EACH_SAFE (ofservice, next_ofservice, node, &p->services) {
        ofservice_destroy(p, ofservice);
    }
    hmap_destroy(&p->services);

    for (i = 0; i < p->n_snoops; i++) {
        pvconn_close(p->snoops[i]);
    }
    free(p->snoops);

    free(p->mfr_desc);
    free(p->hw_desc);
    free(p->sw_desc);
    free(p->serial_desc);
    free(p->dp_desc);

<<<<<<< HEAD
=======
    hmap_destroy(&p->ports);

>>>>>>> 4bee421f
    free(p);
}

int
ofproto_run(struct ofproto *p)
{
    int error = ofproto_run1(p);
    if (!error) {
        error = ofproto_run2(p, false);
    }
    return error;
}

/* Returns a "preference level" for snooping 'ofconn'.  A higher return value
 * means that 'ofconn' is more interesting for monitoring than a lower return
 * value. */
static int
snoop_preference(const struct ofconn *ofconn)
{
    switch (ofconn->role) {
    case NX_ROLE_MASTER:
        return 3;
    case NX_ROLE_OTHER:
        return 2;
    case NX_ROLE_SLAVE:
        return 1;
    default:
        /* Shouldn't happen. */
        return 0;
    }
}

/* One of ofproto's "snoop" pvconns has accepted a new connection on 'vconn'.
 * Connects this vconn to a controller. */
static void
add_snooper(struct ofproto *ofproto, struct vconn *vconn)
{
    struct ofconn *ofconn, *best;

    /* Pick a controller for monitoring. */
    best = NULL;
    LIST_FOR_EACH (ofconn, node, &ofproto->all_conns) {
        if (ofconn->type == OFCONN_PRIMARY
            && (!best || snoop_preference(ofconn) > snoop_preference(best))) {
            best = ofconn;
        }
    }

    if (best) {
        rconn_add_monitor(best->rconn, vconn);
    } else {
        VLOG_INFO_RL(&rl, "no controller connection to snoop");
        vconn_close(vconn);
    }
}

static void
ofproto_port_poll_cb(const struct ofp_phy_port *opp, uint8_t reason,
                     void *ofproto_)
{
    /* XXX Should limit the number of queued port status change messages. */
    struct ofproto *ofproto = ofproto_;
    struct ofconn *ofconn;

    LIST_FOR_EACH (ofconn, struct ofconn, node, &ofproto->all_conns) {
        struct ofp_port_status *ops;
        struct ofpbuf *b;

        if (!ofconn_receives_async_msgs(ofconn)) {
            continue;
        }

        ops = make_openflow_xid(sizeof *ops, OFPT_PORT_STATUS, 0, &b);
        ops->reason = reason;
        ops->desc = *opp;
        hton_ofp_phy_port(&ops->desc);
        queue_tx(b, ofconn, NULL);
    }
}

int
ofproto_run1(struct ofproto *p)
{
    struct ofconn *ofconn, *next_ofconn;
    struct ofservice *ofservice;
    int i;

    for (i = 0; i < 50; i++) {
<<<<<<< HEAD
        struct wdp_packet packet;
        int error;
=======
        struct ofpbuf *buf;
>>>>>>> 4bee421f

        error = wdp_recv(p->wdp, &packet);
        if (error) {
            if (error == ENODEV) {
                /* Someone destroyed the datapath behind our back.  The caller
                 * better destroy us and give up, because we're just going to
                 * spin from here on out. */
                static struct vlog_rate_limit rl2 = VLOG_RATE_LIMIT_INIT(1, 5);
                VLOG_ERR_RL(&rl2, "%s: datapath was destroyed externally",
                            wdp_name(p->wdp));
                return ENODEV;
            }
            break;
        }

        handle_wdp_packet(p, xmemdup(&packet, sizeof packet));
    }

    wdp_port_poll(p->wdp, ofproto_port_poll_cb, p);

    if (p->in_band) {
        if (time_msec() >= p->next_in_band_update) {
            update_in_band_remotes(p);
        }
        in_band_run(p->in_band);
    }

    LIST_FOR_EACH_SAFE (ofconn, next_ofconn, node, &p->all_conns) {
        ofconn_run(ofconn, p);
    }

    /* Fail-open maintenance.  Do this after processing the ofconns since
     * fail-open checks the status of the controller rconn. */
    if (p->fail_open) {
        fail_open_run(p->fail_open);
    }

    HMAP_FOR_EACH (ofservice, node, &p->services) {
        struct vconn *vconn;
        int retval;

        retval = pvconn_accept(ofservice->pvconn, OFP_VERSION, &vconn);
        if (!retval) {
            struct rconn *rconn;
            char *name;

            rconn = rconn_create(ofservice->probe_interval, 0);
            name = ofconn_make_name(p, vconn_get_name(vconn));
            rconn_connect_unreliably(rconn, vconn, name);
            free(name);

            ofconn = ofconn_create(p, rconn, OFCONN_SERVICE);
            ofconn_set_rate_limit(ofconn, ofservice->rate_limit,
                                  ofservice->burst_limit);
        } else if (retval != EAGAIN) {
            VLOG_WARN_RL(&rl, "accept failed (%s)", strerror(retval));
        }
    }

    for (i = 0; i < p->n_snoops; i++) {
        struct vconn *vconn;
        int retval;

        retval = pvconn_accept(p->snoops[i], OFP_VERSION, &vconn);
        if (!retval) {
            add_snooper(p, vconn);
        } else if (retval != EAGAIN) {
            VLOG_WARN_RL(&rl, "accept failed (%s)", strerror(retval));
        }
    }

    if (p->netflow) {
        netflow_run(p->netflow);
    }
    if (p->sflow) {
        ofproto_sflow_run(p->sflow);
    }

    return 0;
}

int
ofproto_run2(struct ofproto *p OVS_UNUSED, bool revalidate_all OVS_UNUSED)
{
    return 0;
}

void
ofproto_wait(struct ofproto *p)
{
    struct ofservice *ofservice;
    struct ofconn *ofconn;
    size_t i;

<<<<<<< HEAD
    wdp_recv_wait(p->wdp);
    wdp_port_poll_wait(p->wdp);
    LIST_FOR_EACH (ofconn, struct ofconn, node, &p->all_conns) {
=======
    dpif_recv_wait(p->dpif);
    dpif_port_poll_wait(p->dpif);
    netdev_monitor_poll_wait(p->netdev_monitor);
    LIST_FOR_EACH (ofconn, node, &p->all_conns) {
>>>>>>> 4bee421f
        ofconn_wait(ofconn);
    }
    if (p->in_band) {
        poll_timer_wait_until(p->next_in_band_update);
        in_band_wait(p->in_band);
    }
    if (p->fail_open) {
        fail_open_wait(p->fail_open);
    }
    if (p->sflow) {
        ofproto_sflow_wait(p->sflow);
    }
<<<<<<< HEAD
    HMAP_FOR_EACH (ofservice, struct ofservice, node, &p->services) {
=======
    if (!tag_set_is_empty(&p->revalidate_set)) {
        poll_immediate_wake();
    }
    if (p->need_revalidate) {
        /* Shouldn't happen, but if it does just go around again. */
        VLOG_DBG_RL(&rl, "need revalidate in ofproto_wait_cb()");
        poll_immediate_wake();
    } else if (p->next_expiration != LLONG_MAX) {
        poll_timer_wait_until(p->next_expiration);
    }
    HMAP_FOR_EACH (ofservice, node, &p->services) {
>>>>>>> 4bee421f
        pvconn_wait(ofservice->pvconn);
    }
    for (i = 0; i < p->n_snoops; i++) {
        pvconn_wait(p->snoops[i]);
    }
}

void
ofproto_revalidate(struct ofproto *ofproto, tag_type tag)
{
    wdp_revalidate(ofproto->wdp, tag);
}

void
ofproto_revalidate_all(struct ofproto *ofproto)
{
    wdp_revalidate_all(ofproto->wdp);
}

bool
ofproto_is_alive(const struct ofproto *p)
{
    return !hmap_is_empty(&p->controllers);
}

int
ofproto_send_packet(struct ofproto *p, const flow_t *flow,
                    const union ofp_action *actions, size_t n_actions,
                    const struct ofpbuf *packet)
{
    /* XXX Should we translate the wdp_execute() errno value into an OpenFlow
     * error code? */
    wdp_execute(p->wdp, flow->in_port, actions, n_actions, packet);
    return 0;
}

/* Intended for used by ofproto clients and ofproto submodules to add flows to
 * the flow table. */
void
ofproto_add_flow(struct ofproto *p, const flow_t *flow,
                 const union ofp_action *actions, size_t n_actions,
                 int idle_timeout)
{
    struct wdp_flow_put put;
    struct wdp_rule *rule;

    put.flags = WDP_PUT_CREATE | WDP_PUT_MODIFY | WDP_PUT_ALL;
    put.flow = flow;
    put.actions = actions;
    put.n_actions = n_actions;
    put.idle_timeout = idle_timeout;
    put.hard_timeout = 0;
    put.ofp_table_id = 0xff;
    put.cookie = htonll(0);
    put.xid = htonl(0);

    if (!wdp_flow_put(p->wdp, &put, NULL, &rule)) {
        ofproto_rule_init(rule);
    }
}

/* Intended for used by ofproto clients and ofproto submodules to delete flows
 * that they earlier added to the flow table. */
void
ofproto_delete_flow(struct ofproto *ofproto, const flow_t *flow)
{
    struct wdp_rule *rule = wdp_flow_get(ofproto->wdp, flow, UINT_MAX);
    if (rule) {
        delete_flow(ofproto, rule, OFPRR_DELETE);
    }
}

void
ofproto_flush_flows(struct ofproto *ofproto)
{
    COVERAGE_INC(ofproto_flush);
    wdp_flow_flush(ofproto->wdp);
    if (ofproto->in_band) {
        in_band_flushed(ofproto->in_band);
    }
    if (ofproto->fail_open) {
        fail_open_flushed(ofproto->fail_open);
    }
}

<<<<<<< HEAD
=======
static void
reinit_ports(struct ofproto *p)
{
    struct svec devnames;
    struct ofport *ofport;
    struct odp_port *odp_ports;
    size_t n_odp_ports;
    size_t i;

    svec_init(&devnames);
    HMAP_FOR_EACH (ofport, hmap_node, &p->ports) {
        svec_add (&devnames, (char *) ofport->opp.name);
    }
    dpif_port_list(p->dpif, &odp_ports, &n_odp_ports);
    for (i = 0; i < n_odp_ports; i++) {
        svec_add (&devnames, odp_ports[i].devname);
    }
    free(odp_ports);

    svec_sort_unique(&devnames);
    for (i = 0; i < devnames.n; i++) {
        update_port(p, devnames.names[i]);
    }
    svec_destroy(&devnames);
}

static size_t
refresh_port_group(struct ofproto *p, unsigned int group)
{
    uint16_t *ports;
    size_t n_ports;
    struct ofport *port;

    assert(group == DP_GROUP_ALL || group == DP_GROUP_FLOOD);

    ports = xmalloc(hmap_count(&p->ports) * sizeof *ports);
    n_ports = 0;
    HMAP_FOR_EACH (port, hmap_node, &p->ports) {
        if (group == DP_GROUP_ALL || !(port->opp.config & OFPPC_NO_FLOOD)) {
            ports[n_ports++] = port->odp_port;
        }
    }
    dpif_port_group_set(p->dpif, group, ports, n_ports);
    free(ports);

    return n_ports;
}

static void
refresh_port_groups(struct ofproto *p)
{
    size_t n_flood = refresh_port_group(p, DP_GROUP_FLOOD);
    size_t n_all = refresh_port_group(p, DP_GROUP_ALL);
    if (p->sflow) {
        ofproto_sflow_set_group_sizes(p->sflow, n_flood, n_all);
    }
}

static struct ofport *
make_ofport(const struct odp_port *odp_port)
{
    struct netdev_options netdev_options;
    enum netdev_flags flags;
    struct ofport *ofport;
    struct netdev *netdev;
    bool carrier;
    int error;

    memset(&netdev_options, 0, sizeof netdev_options);
    netdev_options.name = odp_port->devname;
    netdev_options.ethertype = NETDEV_ETH_TYPE_NONE;

    error = netdev_open(&netdev_options, &netdev);
    if (error) {
        VLOG_WARN_RL(&rl, "ignoring port %s (%"PRIu16") because netdev %s "
                     "cannot be opened (%s)",
                     odp_port->devname, odp_port->port,
                     odp_port->devname, strerror(error));
        return NULL;
    }

    ofport = xmalloc(sizeof *ofport);
    ofport->netdev = netdev;
    ofport->odp_port = odp_port->port;
    ofport->opp.port_no = odp_port_to_ofp_port(odp_port->port);
    netdev_get_etheraddr(netdev, ofport->opp.hw_addr);
    memcpy(ofport->opp.name, odp_port->devname,
           MIN(sizeof ofport->opp.name, sizeof odp_port->devname));
    ofport->opp.name[sizeof ofport->opp.name - 1] = '\0';

    netdev_get_flags(netdev, &flags);
    ofport->opp.config = flags & NETDEV_UP ? 0 : OFPPC_PORT_DOWN;

    netdev_get_carrier(netdev, &carrier);
    ofport->opp.state = carrier ? 0 : OFPPS_LINK_DOWN;

    netdev_get_features(netdev,
                        &ofport->opp.curr, &ofport->opp.advertised,
                        &ofport->opp.supported, &ofport->opp.peer);
    return ofport;
}

static bool
ofport_conflicts(const struct ofproto *p, const struct odp_port *odp_port)
{
    if (get_port(p, odp_port->port)) {
        VLOG_WARN_RL(&rl, "ignoring duplicate port %"PRIu16" in datapath",
                     odp_port->port);
        return true;
    } else if (shash_find(&p->port_by_name, odp_port->devname)) {
        VLOG_WARN_RL(&rl, "ignoring duplicate device %s in datapath",
                     odp_port->devname);
        return true;
    } else {
        return false;
    }
}

static int
ofport_equal(const struct ofport *a_, const struct ofport *b_)
{
    const struct ofp_phy_port *a = &a_->opp;
    const struct ofp_phy_port *b = &b_->opp;

    BUILD_ASSERT_DECL(sizeof *a == 48); /* Detect ofp_phy_port changes. */
    return (a->port_no == b->port_no
            && !memcmp(a->hw_addr, b->hw_addr, sizeof a->hw_addr)
            && !strcmp((char *) a->name, (char *) b->name)
            && a->state == b->state
            && a->config == b->config
            && a->curr == b->curr
            && a->advertised == b->advertised
            && a->supported == b->supported
            && a->peer == b->peer);
}

static void
send_port_status(struct ofproto *p, const struct ofport *ofport,
                 uint8_t reason)
{
    /* XXX Should limit the number of queued port status change messages. */
    struct ofconn *ofconn;
    LIST_FOR_EACH (ofconn, node, &p->all_conns) {
        struct ofp_port_status *ops;
        struct ofpbuf *b;

        if (!ofconn_receives_async_msgs(ofconn)) {
            continue;
        }

        ops = make_openflow_xid(sizeof *ops, OFPT_PORT_STATUS, 0, &b);
        ops->reason = reason;
        ops->desc = ofport->opp;
        hton_ofp_phy_port(&ops->desc);
        queue_tx(b, ofconn, NULL);
    }
    if (p->ofhooks->port_changed_cb) {
        p->ofhooks->port_changed_cb(reason, &ofport->opp, p->aux);
    }
}

static void
ofport_install(struct ofproto *p, struct ofport *ofport)
{
    const char *netdev_name = (const char *) ofport->opp.name;

    netdev_monitor_add(p->netdev_monitor, ofport->netdev);
    hmap_insert(&p->ports, &ofport->hmap_node, hash_int(ofport->odp_port, 0));
    shash_add(&p->port_by_name, netdev_name, ofport);
    if (p->sflow) {
        ofproto_sflow_add_port(p->sflow, ofport->odp_port, netdev_name);
    }
}

static void
ofport_remove(struct ofproto *p, struct ofport *ofport)
{
    netdev_monitor_remove(p->netdev_monitor, ofport->netdev);
    hmap_remove(&p->ports, &ofport->hmap_node);
    shash_delete(&p->port_by_name,
                 shash_find(&p->port_by_name, (char *) ofport->opp.name));
    if (p->sflow) {
        ofproto_sflow_del_port(p->sflow, ofport->odp_port);
    }
}

static void
ofport_free(struct ofport *ofport)
{
    if (ofport) {
        netdev_close(ofport->netdev);
        free(ofport);
    }
}

static struct ofport *
get_port(const struct ofproto *ofproto, uint16_t odp_port)
{
    struct ofport *port;

    HMAP_FOR_EACH_IN_BUCKET (port, hmap_node,
                             hash_int(odp_port, 0), &ofproto->ports) {
        if (port->odp_port == odp_port) {
            return port;
        }
    }
    return NULL;
}

static void
update_port(struct ofproto *p, const char *devname)
{
    struct odp_port odp_port;
    struct ofport *old_ofport;
    struct ofport *new_ofport;
    int error;

    COVERAGE_INC(ofproto_update_port);

    /* Query the datapath for port information. */
    error = dpif_port_query_by_name(p->dpif, devname, &odp_port);

    /* Find the old ofport. */
    old_ofport = shash_find_data(&p->port_by_name, devname);
    if (!error) {
        if (!old_ofport) {
            /* There's no port named 'devname' but there might be a port with
             * the same port number.  This could happen if a port is deleted
             * and then a new one added in its place very quickly, or if a port
             * is renamed.  In the former case we want to send an OFPPR_DELETE
             * and an OFPPR_ADD, and in the latter case we want to send a
             * single OFPPR_MODIFY.  We can distinguish the cases by comparing
             * the old port's ifindex against the new port, or perhaps less
             * reliably but more portably by comparing the old port's MAC
             * against the new port's MAC.  However, this code isn't that smart
             * and always sends an OFPPR_MODIFY (XXX). */
            old_ofport = get_port(p, odp_port.port);
        }
    } else if (error != ENOENT && error != ENODEV) {
        VLOG_WARN_RL(&rl, "dpif_port_query_by_name returned unexpected error "
                     "%s", strerror(error));
        return;
    }

    /* Create a new ofport. */
    new_ofport = !error ? make_ofport(&odp_port) : NULL;

    /* Eliminate a few pathological cases. */
    if (!old_ofport && !new_ofport) {
        return;
    } else if (old_ofport && new_ofport) {
        /* Most of the 'config' bits are OpenFlow soft state, but
         * OFPPC_PORT_DOWN is maintained the kernel.  So transfer the OpenFlow
         * bits from old_ofport.  (make_ofport() only sets OFPPC_PORT_DOWN and
         * leaves the other bits 0.)  */
        new_ofport->opp.config |= old_ofport->opp.config & ~OFPPC_PORT_DOWN;

        if (ofport_equal(old_ofport, new_ofport)) {
            /* False alarm--no change. */
            ofport_free(new_ofport);
            return;
        }
    }

    /* Now deal with the normal cases. */
    if (old_ofport) {
        ofport_remove(p, old_ofport);
    }
    if (new_ofport) {
        ofport_install(p, new_ofport);
    }
    send_port_status(p, new_ofport ? new_ofport : old_ofport,
                     (!old_ofport ? OFPPR_ADD
                      : !new_ofport ? OFPPR_DELETE
                      : OFPPR_MODIFY));
    ofport_free(old_ofport);

    /* Update port groups. */
    refresh_port_groups(p);
}

static int
init_ports(struct ofproto *p)
{
    struct odp_port *ports;
    size_t n_ports;
    size_t i;
    int error;

    error = dpif_port_list(p->dpif, &ports, &n_ports);
    if (error) {
        return error;
    }

    for (i = 0; i < n_ports; i++) {
        const struct odp_port *odp_port = &ports[i];
        if (!ofport_conflicts(p, odp_port)) {
            struct ofport *ofport = make_ofport(odp_port);
            if (ofport) {
                ofport_install(p, ofport);
            }
        }
    }
    free(ports);
    refresh_port_groups(p);
    return 0;
}

>>>>>>> 4bee421f
static struct ofconn *
ofconn_create(struct ofproto *p, struct rconn *rconn, enum ofconn_type type)
{
    struct ofconn *ofconn = xzalloc(sizeof *ofconn);
    ofconn->ofproto = p;
    list_push_back(&p->all_conns, &ofconn->node);
    ofconn->rconn = rconn;
    ofconn->type = type;
    ofconn->role = NX_ROLE_OTHER;
    ofconn->packet_in_counter = rconn_packet_counter_create ();
    ofconn->pktbuf = NULL;
    ofconn->miss_send_len = 0;
    ofconn->reply_counter = rconn_packet_counter_create ();
    return ofconn;
}

static void
ofconn_destroy(struct ofconn *ofconn)
{
    if (ofconn->type == OFCONN_PRIMARY) {
        hmap_remove(&ofconn->ofproto->controllers, &ofconn->hmap_node);
    }
    discovery_destroy(ofconn->discovery);

    list_remove(&ofconn->node);
    switch_status_unregister(ofconn->ss);
    rconn_destroy(ofconn->rconn);
    rconn_packet_counter_destroy(ofconn->packet_in_counter);
    rconn_packet_counter_destroy(ofconn->reply_counter);
    pktbuf_destroy(ofconn->pktbuf);
    free(ofconn);
}

static void
ofconn_run(struct ofconn *ofconn, struct ofproto *p)
{
    int iteration;
    size_t i;

    if (ofconn->discovery) {
        char *controller_name;
        if (rconn_is_connectivity_questionable(ofconn->rconn)) {
            discovery_question_connectivity(ofconn->discovery);
        }
        if (discovery_run(ofconn->discovery, &controller_name)) {
            if (controller_name) {
                char *ofconn_name = ofconn_make_name(p, controller_name);
                rconn_connect(ofconn->rconn, controller_name, ofconn_name);
                free(ofconn_name);
            } else {
                rconn_disconnect(ofconn->rconn);
            }
        }
    }

    for (i = 0; i < N_SCHEDULERS; i++) {
        pinsched_run(ofconn->schedulers[i], do_send_packet_in, ofconn);
    }

    rconn_run(ofconn->rconn);

    if (rconn_packet_counter_read (ofconn->reply_counter) < OFCONN_REPLY_MAX) {
        /* Limit the number of iterations to prevent other tasks from
         * starving. */
        for (iteration = 0; iteration < 50; iteration++) {
            struct ofpbuf *of_msg = rconn_recv(ofconn->rconn);
            if (!of_msg) {
                break;
            }
            if (p->fail_open) {
                fail_open_maybe_recover(p->fail_open);
            }
            handle_openflow(ofconn, p, of_msg);
            ofpbuf_delete(of_msg);
        }
    }

    if (!ofconn->discovery && !rconn_is_alive(ofconn->rconn)) {
        ofconn_destroy(ofconn);
    }
}

static void
ofconn_wait(struct ofconn *ofconn)
{
    int i;

    if (ofconn->discovery) {
        discovery_wait(ofconn->discovery);
    }
    for (i = 0; i < N_SCHEDULERS; i++) {
        pinsched_wait(ofconn->schedulers[i]);
    }
    rconn_run_wait(ofconn->rconn);
    if (rconn_packet_counter_read (ofconn->reply_counter) < OFCONN_REPLY_MAX) {
        rconn_recv_wait(ofconn->rconn);
    } else {
        COVERAGE_INC(ofproto_ofconn_stuck);
    }
}

/* Returns true if 'ofconn' should receive asynchronous messages. */
static bool
ofconn_receives_async_msgs(const struct ofconn *ofconn)
{
    if (ofconn->type == OFCONN_PRIMARY) {
        /* Primary controllers always get asynchronous messages unless they
         * have configured themselves as "slaves".  */
        return ofconn->role != NX_ROLE_SLAVE;
    } else {
        /* Service connections don't get asynchronous messages unless they have
         * explicitly asked for them by setting a nonzero miss send length. */
        return ofconn->miss_send_len > 0;
    }
}

/* Returns a human-readable name for an OpenFlow connection between 'ofproto'
 * and 'target', suitable for use in log messages for identifying the
 * connection.
 *
 * The name is dynamically allocated.  The caller should free it (with free())
 * when it is no longer needed. */
static char *
ofconn_make_name(const struct ofproto *ofproto, const char *target)
{
    return xasprintf("%s<->%s", wdp_base_name(ofproto->wdp), target);
}

static void
ofconn_set_rate_limit(struct ofconn *ofconn, int rate, int burst)
{
    int i;

    for (i = 0; i < N_SCHEDULERS; i++) {
        struct pinsched **s = &ofconn->schedulers[i];

        if (rate > 0) {
            if (!*s) {
                *s = pinsched_create(rate, burst,
                                     ofconn->ofproto->switch_status);
            } else {
                pinsched_set_limits(*s, rate, burst);
            }
        } else {
            pinsched_destroy(*s);
            *s = NULL;
        }
    }
}

static void
ofservice_reconfigure(struct ofservice *ofservice,
                      const struct ofproto_controller *c)
{
    ofservice->probe_interval = c->probe_interval;
    ofservice->rate_limit = c->rate_limit;
    ofservice->burst_limit = c->burst_limit;
}

/* Creates a new ofservice in 'ofproto'.  Returns 0 if successful, otherwise a
 * positive errno value. */
static int
ofservice_create(struct ofproto *ofproto, const struct ofproto_controller *c)
{
    struct ofservice *ofservice;
    struct pvconn *pvconn;
    int error;

    error = pvconn_open(c->target, &pvconn);
    if (error) {
        return error;
    }

    ofservice = xzalloc(sizeof *ofservice);
    hmap_insert(&ofproto->services, &ofservice->node,
                hash_string(c->target, 0));
    ofservice->pvconn = pvconn;

    ofservice_reconfigure(ofservice, c);

    return 0;
}

static void
ofservice_destroy(struct ofproto *ofproto, struct ofservice *ofservice)
{
    hmap_remove(&ofproto->services, &ofservice->node);
    pvconn_close(ofservice->pvconn);
    free(ofservice);
}

/* Finds and returns the ofservice within 'ofproto' that has the given
 * 'target', or a null pointer if none exists. */
static struct ofservice *
ofservice_lookup(struct ofproto *ofproto, const char *target)
{
    struct ofservice *ofservice;

    HMAP_FOR_EACH_WITH_HASH (ofservice, node, hash_string(target, 0),
                             &ofproto->services) {
        if (!strcmp(pvconn_get_name(ofservice->pvconn), target)) {
            return ofservice;
        }
    }
    return NULL;
}

<<<<<<< HEAD
=======
/* Caller is responsible for initializing the 'cr' member of the returned
 * rule. */
static struct rule *
rule_create(struct ofproto *ofproto, struct rule *super,
            const union ofp_action *actions, size_t n_actions,
            uint16_t idle_timeout, uint16_t hard_timeout,
            uint64_t flow_cookie, bool send_flow_removed)
{
    struct rule *rule = xzalloc(sizeof *rule);
    rule->idle_timeout = idle_timeout;
    rule->hard_timeout = hard_timeout;
    rule->flow_cookie = flow_cookie;
    rule->used = rule->created = time_msec();
    rule->send_flow_removed = send_flow_removed;
    rule->super = super;
    if (super) {
        list_push_back(&super->list, &rule->list);
    } else {
        list_init(&rule->list);
    }
    rule->n_actions = n_actions;
    rule->actions = xmemdup(actions, n_actions * sizeof *actions);
    netflow_flow_clear(&rule->nf_flow);
    netflow_flow_update_time(ofproto->netflow, &rule->nf_flow, rule->created);

    return rule;
}

static struct rule *
rule_from_cls_rule(const struct cls_rule *cls_rule)
{
    return cls_rule ? CONTAINER_OF(cls_rule, struct rule, cr) : NULL;
}

static void
rule_free(struct rule *rule)
{
    free(rule->actions);
    free(rule->odp_actions);
    free(rule);
}

/* Destroys 'rule'.  If 'rule' is a subrule, also removes it from its
 * super-rule's list of subrules.  If 'rule' is a super-rule, also iterates
 * through all of its subrules and revalidates them, destroying any that no
 * longer has a super-rule (which is probably all of them).
 *
 * Before calling this function, the caller must make have removed 'rule' from
 * the classifier.  If 'rule' is an exact-match rule, the caller is also
 * responsible for ensuring that it has been uninstalled from the datapath. */
static void
rule_destroy(struct ofproto *ofproto, struct rule *rule)
{
    if (!rule->super) {
        struct rule *subrule, *next;
        LIST_FOR_EACH_SAFE (subrule, next, list, &rule->list) {
            revalidate_rule(ofproto, subrule);
        }
    } else {
        list_remove(&rule->list);
    }
    rule_free(rule);
}

>>>>>>> 4bee421f
static bool
rule_has_out_port(const struct wdp_rule *rule, uint16_t out_port)
{
    const union ofp_action *oa;
    struct actions_iterator i;

    if (out_port == htons(OFPP_NONE)) {
        return true;
    }
    for (oa = actions_first(&i, rule->actions, rule->n_actions); oa;
         oa = actions_next(&i)) {
        if (action_outputs_to_port(oa, out_port)) {
            return true;
        }
    }
    return false;
}

static void
queue_tx(struct ofpbuf *msg, const struct ofconn *ofconn,
         struct rconn_packet_counter *counter)
{
    update_openflow_length(msg);
    if (rconn_send(ofconn->rconn, msg, counter)) {
        ofpbuf_delete(msg);
    }
}

static void
send_error_oh(const struct ofconn *ofconn, const struct ofp_header *oh,
              int error)
{
    struct ofpbuf *buf = make_ofp_error_msg(error, oh);
    if (buf) {
        COVERAGE_INC(ofproto_error);
        queue_tx(buf, ofconn, ofconn->reply_counter);
    }
}

static int
handle_echo_request(struct ofconn *ofconn, struct ofp_header *oh)
{
    struct ofp_header *rq = oh;
    queue_tx(make_echo_reply(rq), ofconn, ofconn->reply_counter);
    return 0;
}

static int
handle_features_request(struct ofproto *p, struct ofconn *ofconn,
                        struct ofp_header *oh)
{
<<<<<<< HEAD
    struct ofpbuf *features;
    int error;
=======
    struct ofp_switch_features *osf;
    struct ofpbuf *buf;
    struct ofport *port;

    osf = make_openflow_xid(sizeof *osf, OFPT_FEATURES_REPLY, oh->xid, &buf);
    osf->datapath_id = htonll(p->datapath_id);
    osf->n_buffers = htonl(pktbuf_capacity());
    osf->n_tables = 2;
    osf->capabilities = htonl(OFPC_FLOW_STATS | OFPC_TABLE_STATS |
                              OFPC_PORT_STATS | OFPC_ARP_MATCH_IP);
    osf->actions = htonl((1u << OFPAT_OUTPUT) |
                         (1u << OFPAT_SET_VLAN_VID) |
                         (1u << OFPAT_SET_VLAN_PCP) |
                         (1u << OFPAT_STRIP_VLAN) |
                         (1u << OFPAT_SET_DL_SRC) |
                         (1u << OFPAT_SET_DL_DST) |
                         (1u << OFPAT_SET_NW_SRC) |
                         (1u << OFPAT_SET_NW_DST) |
                         (1u << OFPAT_SET_NW_TOS) |
                         (1u << OFPAT_SET_TP_SRC) |
                         (1u << OFPAT_SET_TP_DST) |
                         (1u << OFPAT_ENQUEUE));

    HMAP_FOR_EACH (port, hmap_node, &p->ports) {
        hton_ofp_phy_port(ofpbuf_put(buf, &port->opp, sizeof port->opp));
    }
>>>>>>> 4bee421f

    error = wdp_get_features(p->wdp, &features);
    if (!error) {
        struct ofp_switch_features *osf = features->data;

        update_openflow_length(features);
        osf->header.version = OFP_VERSION;
        osf->header.type = OFPT_FEATURES_REPLY;
        osf->header.xid = oh->xid;

        osf->datapath_id = htonll(p->datapath_id);
        osf->n_buffers = htonl(pktbuf_capacity());
        memset(osf->pad, 0, sizeof osf->pad);

        /* Turn on capabilities implemented by ofproto. */
        osf->capabilities |= htonl(OFPC_FLOW_STATS | OFPC_TABLE_STATS |
                                   OFPC_PORT_STATS);

        queue_tx(features, ofconn, ofconn->reply_counter);
    }
    return error;
}

static int
handle_get_config_request(struct ofproto *p, struct ofconn *ofconn,
                          struct ofp_header *oh)
{
    struct ofpbuf *buf;
    struct ofp_switch_config *osc;
    uint16_t flags;
    bool drop_frags;

    /* Figure out flags. */
    wdp_get_drop_frags(p->wdp, &drop_frags);
    flags = drop_frags ? OFPC_FRAG_DROP : OFPC_FRAG_NORMAL;

    /* Send reply. */
    osc = make_openflow_xid(sizeof *osc, OFPT_GET_CONFIG_REPLY, oh->xid, &buf);
    osc->flags = htons(flags);
    osc->miss_send_len = htons(ofconn->miss_send_len);
    queue_tx(buf, ofconn, ofconn->reply_counter);

    return 0;
}

static int
handle_set_config(struct ofproto *p, struct ofconn *ofconn,
                  struct ofp_switch_config *osc)
{
    uint16_t flags;
    int error;

    error = check_ofp_message(&osc->header, OFPT_SET_CONFIG, sizeof *osc);
    if (error) {
        return error;
    }
    flags = ntohs(osc->flags);

    if (ofconn->type == OFCONN_PRIMARY && ofconn->role != NX_ROLE_SLAVE) {
        switch (flags & OFPC_FRAG_MASK) {
        case OFPC_FRAG_NORMAL:
            wdp_set_drop_frags(p->wdp, false);
            break;
        case OFPC_FRAG_DROP:
            wdp_set_drop_frags(p->wdp, true);
            break;
        default:
            VLOG_WARN_RL(&rl, "requested bad fragment mode (flags=%"PRIx16")",
                         osc->flags);
            break;
        }
    }

    ofconn->miss_send_len = ntohs(osc->miss_send_len);

    return 0;
}

<<<<<<< HEAD
=======
static void
add_output_group_action(struct odp_actions *actions, uint16_t group,
                        uint16_t *nf_output_iface)
{
    odp_actions_add(actions, ODPAT_OUTPUT_GROUP)->output_group.group = group;

    if (group == DP_GROUP_ALL || group == DP_GROUP_FLOOD) {
        *nf_output_iface = NF_OUT_FLOOD;
    }
}

static void
add_controller_action(struct odp_actions *actions, uint16_t max_len)
{
    union odp_action *a = odp_actions_add(actions, ODPAT_CONTROLLER);
    a->controller.arg = max_len;
}

struct action_xlate_ctx {
    /* Input. */
    flow_t flow;                /* Flow to which these actions correspond. */
    int recurse;                /* Recursion level, via xlate_table_action. */
    struct ofproto *ofproto;
    const struct ofpbuf *packet; /* The packet corresponding to 'flow', or a
                                  * null pointer if we are revalidating
                                  * without a packet to refer to. */

    /* Output. */
    struct odp_actions *out;    /* Datapath actions. */
    tag_type *tags;             /* Tags associated with OFPP_NORMAL actions. */
    bool may_set_up_flow;       /* True ordinarily; false if the actions must
                                 * be reassessed for every packet. */
    uint16_t nf_output_iface;   /* Output interface index for NetFlow. */
};

/* Maximum depth of flow table recursion (due to NXAST_RESUBMIT actions) in a
 * flow translation. */
#define MAX_RESUBMIT_RECURSION 8

static void do_xlate_actions(const union ofp_action *in, size_t n_in,
                             struct action_xlate_ctx *ctx);

static void
add_output_action(struct action_xlate_ctx *ctx, uint16_t port)
{
    const struct ofport *ofport = get_port(ctx->ofproto, port);

    if (ofport) {
        if (ofport->opp.config & OFPPC_NO_FWD) {
            /* Forwarding disabled on port. */
            return;
        }
    } else {
        /*
         * We don't have an ofport record for this port, but it doesn't hurt to
         * allow forwarding to it anyhow.  Maybe such a port will appear later
         * and we're pre-populating the flow table.
         */
    }

    odp_actions_add(ctx->out, ODPAT_OUTPUT)->output.port = port;
    ctx->nf_output_iface = port;
}

static struct rule *
lookup_valid_rule(struct ofproto *ofproto, const flow_t *flow)
{
    struct rule *rule;
    rule = rule_from_cls_rule(classifier_lookup(&ofproto->cls, flow));

    /* The rule we found might not be valid, since we could be in need of
     * revalidation.  If it is not valid, don't return it. */
    if (rule
        && rule->super
        && ofproto->need_revalidate
        && !revalidate_rule(ofproto, rule)) {
        COVERAGE_INC(ofproto_invalidated);
        return NULL;
    }

    return rule;
}

static void
xlate_table_action(struct action_xlate_ctx *ctx, uint16_t in_port)
{
    if (ctx->recurse < MAX_RESUBMIT_RECURSION) {
        uint16_t old_in_port;
        struct rule *rule;

        /* Look up a flow with 'in_port' as the input port.  Then restore the
         * original input port (otherwise OFPP_NORMAL and OFPP_IN_PORT will
         * have surprising behavior). */
        old_in_port = ctx->flow.in_port;
        ctx->flow.in_port = in_port;
        rule = lookup_valid_rule(ctx->ofproto, &ctx->flow);
        ctx->flow.in_port = old_in_port;

        if (rule) {
            if (rule->super) {
                rule = rule->super;
            }

            ctx->recurse++;
            do_xlate_actions(rule->actions, rule->n_actions, ctx);
            ctx->recurse--;
        }
    } else {
        struct vlog_rate_limit recurse_rl = VLOG_RATE_LIMIT_INIT(1, 1);

        VLOG_ERR_RL(&recurse_rl, "NXAST_RESUBMIT recursed over %d times",
                    MAX_RESUBMIT_RECURSION);
    }
}

static void
xlate_output_action__(struct action_xlate_ctx *ctx,
                      uint16_t port, uint16_t max_len)
{
    uint16_t odp_port;
    uint16_t prev_nf_output_iface = ctx->nf_output_iface;

    ctx->nf_output_iface = NF_OUT_DROP;

    switch (port) {
    case OFPP_IN_PORT:
        add_output_action(ctx, ctx->flow.in_port);
        break;
    case OFPP_TABLE:
        xlate_table_action(ctx, ctx->flow.in_port);
        break;
    case OFPP_NORMAL:
        if (!ctx->ofproto->ofhooks->normal_cb(&ctx->flow, ctx->packet,
                                              ctx->out, ctx->tags,
                                              &ctx->nf_output_iface,
                                              ctx->ofproto->aux)) {
            COVERAGE_INC(ofproto_uninstallable);
            ctx->may_set_up_flow = false;
        }
        break;
    case OFPP_FLOOD:
        add_output_group_action(ctx->out, DP_GROUP_FLOOD,
                                &ctx->nf_output_iface);
        break;
    case OFPP_ALL:
        add_output_group_action(ctx->out, DP_GROUP_ALL, &ctx->nf_output_iface);
        break;
    case OFPP_CONTROLLER:
        add_controller_action(ctx->out, max_len);
        break;
    case OFPP_LOCAL:
        add_output_action(ctx, ODPP_LOCAL);
        break;
    default:
        odp_port = ofp_port_to_odp_port(port);
        if (odp_port != ctx->flow.in_port) {
            add_output_action(ctx, odp_port);
        }
        break;
    }

    if (prev_nf_output_iface == NF_OUT_FLOOD) {
        ctx->nf_output_iface = NF_OUT_FLOOD;
    } else if (ctx->nf_output_iface == NF_OUT_DROP) {
        ctx->nf_output_iface = prev_nf_output_iface;
    } else if (prev_nf_output_iface != NF_OUT_DROP &&
               ctx->nf_output_iface != NF_OUT_FLOOD) {
        ctx->nf_output_iface = NF_OUT_MULTI;
    }
}

static void
xlate_output_action(struct action_xlate_ctx *ctx,
                    const struct ofp_action_output *oao)
{
    xlate_output_action__(ctx, ntohs(oao->port), ntohs(oao->max_len));
}

/* If the final ODP action in 'ctx' is "pop priority", drop it, as an
 * optimization, because we're going to add another action that sets the
 * priority immediately after, or because there are no actions following the
 * pop.  */
static void
remove_pop_action(struct action_xlate_ctx *ctx)
{
    size_t n = ctx->out->n_actions;
    if (n > 0 && ctx->out->actions[n - 1].type == ODPAT_POP_PRIORITY) {
        ctx->out->n_actions--;
    }
}

static void
xlate_enqueue_action(struct action_xlate_ctx *ctx,
                     const struct ofp_action_enqueue *oae)
{
    uint16_t ofp_port, odp_port;
    uint32_t priority;
    int error;

    error = dpif_queue_to_priority(ctx->ofproto->dpif, ntohl(oae->queue_id),
                                   &priority);
    if (error) {
        /* Fall back to ordinary output action. */
        xlate_output_action__(ctx, ntohs(oae->port), 0);
        return;
    }

    /* Figure out ODP output port. */
    ofp_port = ntohs(oae->port);
    if (ofp_port != OFPP_IN_PORT) {
        odp_port = ofp_port_to_odp_port(ofp_port);
    } else {
        odp_port = ctx->flow.in_port;
    }

    /* Add ODP actions. */
    remove_pop_action(ctx);
    odp_actions_add(ctx->out, ODPAT_SET_PRIORITY)->priority.priority
        = priority;
    add_output_action(ctx, odp_port);
    odp_actions_add(ctx->out, ODPAT_POP_PRIORITY);

    /* Update NetFlow output port. */
    if (ctx->nf_output_iface == NF_OUT_DROP) {
        ctx->nf_output_iface = odp_port;
    } else if (ctx->nf_output_iface != NF_OUT_FLOOD) {
        ctx->nf_output_iface = NF_OUT_MULTI;
    }
}

static void
xlate_set_queue_action(struct action_xlate_ctx *ctx,
                       const struct nx_action_set_queue *nasq)
{
    uint32_t priority;
    int error;

    error = dpif_queue_to_priority(ctx->ofproto->dpif, ntohl(nasq->queue_id),
                                   &priority);
    if (error) {
        /* Couldn't translate queue to a priority, so ignore.  A warning
         * has already been logged. */
        return;
    }

    remove_pop_action(ctx);
    odp_actions_add(ctx->out, ODPAT_SET_PRIORITY)->priority.priority
        = priority;
}

static void
xlate_nicira_action(struct action_xlate_ctx *ctx,
                    const struct nx_action_header *nah)
{
    const struct nx_action_resubmit *nar;
    const struct nx_action_set_tunnel *nast;
    const struct nx_action_set_queue *nasq;
    union odp_action *oa;
    int subtype = ntohs(nah->subtype);

    assert(nah->vendor == htonl(NX_VENDOR_ID));
    switch (subtype) {
    case NXAST_RESUBMIT:
        nar = (const struct nx_action_resubmit *) nah;
        xlate_table_action(ctx, ofp_port_to_odp_port(ntohs(nar->in_port)));
        break;

    case NXAST_SET_TUNNEL:
        nast = (const struct nx_action_set_tunnel *) nah;
        oa = odp_actions_add(ctx->out, ODPAT_SET_TUNNEL);
        ctx->flow.tun_id = oa->tunnel.tun_id = nast->tun_id;
        break;

    case NXAST_DROP_SPOOFED_ARP:
        if (ctx->flow.dl_type == htons(ETH_TYPE_ARP)) {
            odp_actions_add(ctx->out, ODPAT_DROP_SPOOFED_ARP);
        }
        break;

    case NXAST_SET_QUEUE:
        nasq = (const struct nx_action_set_queue *) nah;
        xlate_set_queue_action(ctx, nasq);
        break;

    case NXAST_POP_QUEUE:
        odp_actions_add(ctx->out, ODPAT_POP_PRIORITY);
        break;

    /* If you add a new action here that modifies flow data, don't forget to
     * update the flow key in ctx->flow at the same time. */

    default:
        VLOG_DBG_RL(&rl, "unknown Nicira action type %"PRIu16, subtype);
        break;
    }
}

static void
do_xlate_actions(const union ofp_action *in, size_t n_in,
                 struct action_xlate_ctx *ctx)
{
    struct actions_iterator iter;
    const union ofp_action *ia;
    const struct ofport *port;

    port = get_port(ctx->ofproto, ctx->flow.in_port);
    if (port && port->opp.config & (OFPPC_NO_RECV | OFPPC_NO_RECV_STP) &&
        port->opp.config & (eth_addr_equals(ctx->flow.dl_dst, eth_addr_stp)
                            ? OFPPC_NO_RECV_STP : OFPPC_NO_RECV)) {
        /* Drop this flow. */
        return;
    }

    for (ia = actions_first(&iter, in, n_in); ia; ia = actions_next(&iter)) {
        uint16_t type = ntohs(ia->type);
        union odp_action *oa;

        switch (type) {
        case OFPAT_OUTPUT:
            xlate_output_action(ctx, &ia->output);
            break;

        case OFPAT_SET_VLAN_VID:
            oa = odp_actions_add(ctx->out, ODPAT_SET_VLAN_VID);
            ctx->flow.dl_vlan = oa->vlan_vid.vlan_vid = ia->vlan_vid.vlan_vid;
            break;

        case OFPAT_SET_VLAN_PCP:
            oa = odp_actions_add(ctx->out, ODPAT_SET_VLAN_PCP);
            ctx->flow.dl_vlan_pcp = oa->vlan_pcp.vlan_pcp = ia->vlan_pcp.vlan_pcp;
            break;

        case OFPAT_STRIP_VLAN:
            odp_actions_add(ctx->out, ODPAT_STRIP_VLAN);
            ctx->flow.dl_vlan = htons(OFP_VLAN_NONE);
            ctx->flow.dl_vlan_pcp = 0;
            break;

        case OFPAT_SET_DL_SRC:
            oa = odp_actions_add(ctx->out, ODPAT_SET_DL_SRC);
            memcpy(oa->dl_addr.dl_addr,
                   ((struct ofp_action_dl_addr *) ia)->dl_addr, ETH_ADDR_LEN);
            memcpy(ctx->flow.dl_src,
                   ((struct ofp_action_dl_addr *) ia)->dl_addr, ETH_ADDR_LEN);
            break;

        case OFPAT_SET_DL_DST:
            oa = odp_actions_add(ctx->out, ODPAT_SET_DL_DST);
            memcpy(oa->dl_addr.dl_addr,
                   ((struct ofp_action_dl_addr *) ia)->dl_addr, ETH_ADDR_LEN);
            memcpy(ctx->flow.dl_dst,
                   ((struct ofp_action_dl_addr *) ia)->dl_addr, ETH_ADDR_LEN);
            break;

        case OFPAT_SET_NW_SRC:
            oa = odp_actions_add(ctx->out, ODPAT_SET_NW_SRC);
            ctx->flow.nw_src = oa->nw_addr.nw_addr = ia->nw_addr.nw_addr;
            break;

        case OFPAT_SET_NW_DST:
            oa = odp_actions_add(ctx->out, ODPAT_SET_NW_DST);
            ctx->flow.nw_dst = oa->nw_addr.nw_addr = ia->nw_addr.nw_addr;
            break;

        case OFPAT_SET_NW_TOS:
            oa = odp_actions_add(ctx->out, ODPAT_SET_NW_TOS);
            ctx->flow.nw_tos = oa->nw_tos.nw_tos = ia->nw_tos.nw_tos;
            break;

        case OFPAT_SET_TP_SRC:
            oa = odp_actions_add(ctx->out, ODPAT_SET_TP_SRC);
            ctx->flow.tp_src = oa->tp_port.tp_port = ia->tp_port.tp_port;
            break;

        case OFPAT_SET_TP_DST:
            oa = odp_actions_add(ctx->out, ODPAT_SET_TP_DST);
            ctx->flow.tp_dst = oa->tp_port.tp_port = ia->tp_port.tp_port;
            break;

        case OFPAT_VENDOR:
            xlate_nicira_action(ctx, (const struct nx_action_header *) ia);
            break;

        case OFPAT_ENQUEUE:
            xlate_enqueue_action(ctx, (const struct ofp_action_enqueue *) ia);
            break;

        default:
            VLOG_DBG_RL(&rl, "unknown action type %"PRIu16, type);
            break;
        }
    }
}

static int
xlate_actions(const union ofp_action *in, size_t n_in,
              const flow_t *flow, struct ofproto *ofproto,
              const struct ofpbuf *packet,
              struct odp_actions *out, tag_type *tags, bool *may_set_up_flow,
              uint16_t *nf_output_iface)
{
    tag_type no_tags = 0;
    struct action_xlate_ctx ctx;
    COVERAGE_INC(ofproto_ofp2odp);
    odp_actions_init(out);
    ctx.flow = *flow;
    ctx.recurse = 0;
    ctx.ofproto = ofproto;
    ctx.packet = packet;
    ctx.out = out;
    ctx.tags = tags ? tags : &no_tags;
    ctx.may_set_up_flow = true;
    ctx.nf_output_iface = NF_OUT_DROP;
    do_xlate_actions(in, n_in, &ctx);
    remove_pop_action(&ctx);

    /* Check with in-band control to see if we're allowed to set up this
     * flow. */
    if (!in_band_rule_check(ofproto->in_band, flow, out)) {
        ctx.may_set_up_flow = false;
    }

    if (may_set_up_flow) {
        *may_set_up_flow = ctx.may_set_up_flow;
    }
    if (nf_output_iface) {
        *nf_output_iface = ctx.nf_output_iface;
    }
    if (odp_actions_overflow(out)) {
        COVERAGE_INC(odp_overflow);
        odp_actions_init(out);
        return ofp_mkerr(OFPET_BAD_ACTION, OFPBAC_TOO_MANY);
    }
    return 0;
}

>>>>>>> 4bee421f
/* Checks whether 'ofconn' is a slave controller.  If so, returns an OpenFlow
 * error message code (composed with ofp_mkerr()) for the caller to propagate
 * upward.  Otherwise, returns 0.
 *
 * 'oh' is used to make log messages more informative. */
static int
reject_slave_controller(struct ofconn *ofconn, const struct ofp_header *oh)
{
    if (ofconn->type == OFCONN_PRIMARY && ofconn->role == NX_ROLE_SLAVE) {
        static struct vlog_rate_limit perm_rl = VLOG_RATE_LIMIT_INIT(1, 5);
        char *type_name;

        type_name = ofp_message_type_to_string(oh->type);
        VLOG_WARN_RL(&perm_rl, "rejecting %s message from slave controller",
                     type_name);
        free(type_name);

        return ofp_mkerr(OFPET_BAD_REQUEST, OFPBRC_EPERM);
    } else {
        return 0;
    }
}

static int
handle_packet_out(struct ofproto *p, struct ofconn *ofconn,
                  struct ofp_header *oh)
{
    struct ofp_packet_out *opo;
    struct ofpbuf payload, *buffer;
    struct ofp_action_header *actions;
    int n_actions;
    uint16_t in_port;
    flow_t flow;
    int error;

    error = reject_slave_controller(ofconn, oh);
    if (error) {
        return error;
    }

    error = check_ofp_packet_out(oh, &payload, &n_actions, p->max_ports);
    if (error) {
        return error;
    }
    opo = (struct ofp_packet_out *) oh;
    actions = opo->actions;

    COVERAGE_INC(ofproto_packet_out);
    if (opo->buffer_id != htonl(UINT32_MAX)) {
        error = pktbuf_retrieve(ofconn->pktbuf, ntohl(opo->buffer_id),
                                &buffer, &in_port);
        if (error || !buffer) {
            return error;
        }
        payload = *buffer;
    } else {
        buffer = NULL;
    }

    flow_extract(&payload, 0, ntohs(opo->in_port), &flow);
    wdp_execute(p->wdp, flow.in_port, (const union ofp_action *) actions,
                n_actions, &payload);
    ofpbuf_delete(buffer);

    return 0;
}

static int
handle_port_mod(struct ofproto *p, struct ofconn *ofconn,
                struct ofp_header *oh)
{
    const struct ofp_port_mod *opm;
    struct wdp_port port;
    int error;

    error = reject_slave_controller(ofconn, oh);
    if (error) {
        return error;
    }
    error = check_ofp_message(oh, OFPT_PORT_MOD, sizeof *opm);
    if (error) {
        return error;
    }
    opm = (struct ofp_port_mod *) oh;

<<<<<<< HEAD
    if (wdp_port_query_by_number(p->wdp, ntohs(opm->port_no), &port)) {
        error = ofp_mkerr(OFPET_PORT_MOD_FAILED, OFPPMFC_BAD_PORT);
    } else if (memcmp(port.opp.hw_addr, opm->hw_addr, OFP_ETH_ALEN)) {
        error = ofp_mkerr(OFPET_PORT_MOD_FAILED, OFPPMFC_BAD_HW_ADDR);
=======
    port = get_port(p, ofp_port_to_odp_port(ntohs(opm->port_no)));
    if (!port) {
        return ofp_mkerr(OFPET_PORT_MOD_FAILED, OFPPMFC_BAD_PORT);
    } else if (memcmp(port->opp.hw_addr, opm->hw_addr, OFP_ETH_ALEN)) {
        return ofp_mkerr(OFPET_PORT_MOD_FAILED, OFPPMFC_BAD_HW_ADDR);
>>>>>>> 4bee421f
    } else {
        uint32_t mask, new_config;

        mask = ntohl(opm->mask) & (OFPPC_PORT_DOWN | OFPPC_NO_STP
                                   | OFPPC_NO_RECV | OFPPC_NO_RECV_STP
                                   | OFPPC_NO_FLOOD | OFPPC_NO_FWD
                                   | OFPPC_NO_PACKET_IN);
        new_config = (port.opp.config & ~mask) | (ntohl(opm->config) & mask);
        if (new_config != port.opp.config) {
            error = wdp_port_set_config(p->wdp, ntohs(opm->port_no),
                                        new_config);
        }
        if (opm->advertise) {
            netdev_set_advertisements(port.netdev, ntohl(opm->advertise));
        }
    }
    wdp_port_free(&port);

    return error;
}

static struct ofpbuf *
make_stats_reply(uint32_t xid, uint16_t type, size_t body_len)
{
    struct ofp_stats_reply *osr;
    struct ofpbuf *msg;

    msg = ofpbuf_new(MIN(sizeof *osr + body_len, UINT16_MAX));
    osr = put_openflow_xid(sizeof *osr, OFPT_STATS_REPLY, xid, msg);
    osr->type = type;
    osr->flags = htons(0);
    return msg;
}

static struct ofpbuf *
start_stats_reply(const struct ofp_stats_request *request, size_t body_len)
{
    return make_stats_reply(request->header.xid, request->type, body_len);
}

static void *
append_stats_reply(size_t nbytes, struct ofconn *ofconn, struct ofpbuf **msgp)
{
    struct ofpbuf *msg = *msgp;
    assert(nbytes <= UINT16_MAX - sizeof(struct ofp_stats_reply));
    if (nbytes + msg->size > UINT16_MAX) {
        struct ofp_stats_reply *reply = msg->data;
        reply->flags = htons(OFPSF_REPLY_MORE);
        *msgp = make_stats_reply(reply->header.xid, reply->type, nbytes);
        queue_tx(msg, ofconn, ofconn->reply_counter);
    }
    return ofpbuf_put_uninit(*msgp, nbytes);
}

static int
handle_desc_stats_request(struct ofproto *p, struct ofconn *ofconn,
                           struct ofp_stats_request *request)
{
    struct ofp_desc_stats *ods;
    struct ofpbuf *msg;

    msg = start_stats_reply(request, sizeof *ods);
    ods = append_stats_reply(sizeof *ods, ofconn, &msg);
    memset(ods, 0, sizeof *ods);
    ovs_strlcpy(ods->mfr_desc, p->mfr_desc, sizeof ods->mfr_desc);
    ovs_strlcpy(ods->hw_desc, p->hw_desc, sizeof ods->hw_desc);
    ovs_strlcpy(ods->sw_desc, p->sw_desc, sizeof ods->sw_desc);
    ovs_strlcpy(ods->serial_num, p->serial_desc, sizeof ods->serial_num);
    ovs_strlcpy(ods->dp_desc, p->dp_desc, sizeof ods->dp_desc);
    queue_tx(msg, ofconn, ofconn->reply_counter);

    return 0;
}

static int
handle_table_stats_request(struct ofproto *p, struct ofconn *ofconn,
                           struct ofp_stats_request *request)
{
    struct ofpbuf *msg;
    int error;

    msg = start_stats_reply(request, sizeof(struct ofp_table_stats) * 3);
    error = wdp_get_table_stats(p->wdp, msg);
    if (!error) {
        queue_tx(msg, ofconn, ofconn->reply_counter);
    } else {
        ofpbuf_delete(msg);
    }
    return error;
}

static void
<<<<<<< HEAD
append_port_stat(struct wdp_port *port, struct ofconn *ofconn,
=======
append_port_stat(struct ofport *port, struct ofconn *ofconn,
>>>>>>> 4bee421f
                 struct ofpbuf **msgp)
{
    struct netdev_stats stats;
    struct ofp_port_stats *ops;

    /* Intentionally ignore return value, since errors will set
     * 'stats' to all-1s, which is correct for OpenFlow, and
     * netdev_get_stats() will log errors. */
    netdev_get_stats(port->netdev, &stats);

    ops = append_stats_reply(sizeof *ops, ofconn, msgp);
    ops->port_no = htons(port->opp.port_no);
    memset(ops->pad, 0, sizeof ops->pad);
    ops->rx_packets = htonll(stats.rx_packets);
    ops->tx_packets = htonll(stats.tx_packets);
    ops->rx_bytes = htonll(stats.rx_bytes);
    ops->tx_bytes = htonll(stats.tx_bytes);
    ops->rx_dropped = htonll(stats.rx_dropped);
    ops->tx_dropped = htonll(stats.tx_dropped);
    ops->rx_errors = htonll(stats.rx_errors);
    ops->tx_errors = htonll(stats.tx_errors);
    ops->rx_frame_err = htonll(stats.rx_frame_errors);
    ops->rx_over_err = htonll(stats.rx_over_errors);
    ops->rx_crc_err = htonll(stats.rx_crc_errors);
    ops->collisions = htonll(stats.collisions);
}

static int
handle_port_stats_request(struct ofproto *p, struct ofconn *ofconn,
                          struct ofp_stats_request *osr,
                          size_t arg_size)
{
    struct ofp_port_stats_request *psr;
    struct ofp_port_stats *ops;
    struct ofpbuf *msg;
<<<<<<< HEAD
=======
    struct ofport *port;
>>>>>>> 4bee421f

    if (arg_size != sizeof *psr) {
        return ofp_mkerr(OFPET_BAD_REQUEST, OFPBRC_BAD_LEN);
    }
    psr = (struct ofp_port_stats_request *) osr->body;

    msg = start_stats_reply(osr, sizeof *ops * 16);
    if (psr->port_no != htons(OFPP_NONE)) {
<<<<<<< HEAD
        struct wdp_port port;

        if (!wdp_port_query_by_number(p->wdp, ntohs(psr->port_no), &port)) {
            append_port_stat(&port, ofconn, &msg);
            wdp_port_free(&port);
        }
    } else {
        struct wdp_port *ports;
        size_t n_ports;
        size_t i;

        wdp_port_list(p->wdp, &ports, &n_ports);
        for (i = 0; i < n_ports; i++) {
            append_port_stat(&ports[i], ofconn, &msg);
=======
        port = get_port(p, ofp_port_to_odp_port(ntohs(psr->port_no)));
        if (port) {
            append_port_stat(port, ofconn, &msg);
        }
    } else {
        HMAP_FOR_EACH (port, hmap_node, &p->ports) {
            append_port_stat(port, ofconn, &msg);
>>>>>>> 4bee421f
        }
        wdp_port_array_free(ports, n_ports);
    }

    queue_tx(msg, ofconn, ofconn->reply_counter);
    return 0;
}

struct flow_stats_cbdata {
    struct ofproto *ofproto;
    struct ofconn *ofconn;
    uint16_t out_port;
    struct ofpbuf *msg;
};

/* Obtains statistic counters for 'rule' within 'p' and stores them into
 * '*packet_countp' and '*byte_countp'.  If 'rule' is a wildcarded rule, the
 * returned statistic include statistics for all of 'rule''s subrules. */
static void
query_stats(struct ofproto *p, struct wdp_rule *rule,
            uint64_t *packet_countp, uint64_t *byte_countp)
{
<<<<<<< HEAD
    struct wdp_flow_stats stats;
=======
    uint64_t packet_count, byte_count;
    struct rule *subrule;
    struct odp_flow *odp_flows;
    size_t n_odp_flows;

    /* Start from historical data for 'rule' itself that are no longer tracked
     * by the datapath.  This counts, for example, subrules that have
     * expired. */
    packet_count = rule->packet_count;
    byte_count = rule->byte_count;

    /* Prepare to ask the datapath for statistics on 'rule', or if it is
     * wildcarded then on all of its subrules.
     *
     * Also, add any statistics that are not tracked by the datapath for each
     * subrule.  This includes, for example, statistics for packets that were
     * executed "by hand" by ofproto via dpif_execute() but must be accounted
     * to a flow. */
    n_odp_flows = rule->cr.wc.wildcards ? list_size(&rule->list) : 1;
    odp_flows = xzalloc(n_odp_flows * sizeof *odp_flows);
    if (rule->cr.wc.wildcards) {
        size_t i = 0;
        LIST_FOR_EACH (subrule, list, &rule->list) {
            odp_flows[i++].key = subrule->cr.flow;
            packet_count += subrule->packet_count;
            byte_count += subrule->byte_count;
        }
    } else {
        odp_flows[0].key = rule->cr.flow;
    }
>>>>>>> 4bee421f

    if (!wdp_flow_get_stats(p->wdp, rule, &stats)) {
        *packet_countp = stats.n_packets;
        *byte_countp = stats.n_bytes;
    } else {
        *packet_countp = 0;
        *byte_countp = 0;
    }
}

static int
flow_stats_cb(struct wdp_rule *rule, void *cbdata_)
{
    struct flow_stats_cbdata *cbdata = cbdata_;
    struct ofp_flow_stats *ofs;
    uint64_t packet_count, byte_count;
    size_t act_len, len;
    long long int tdiff = time_msec() - rule->created;
    uint32_t sec = tdiff / 1000;
    uint32_t msec = tdiff - (sec * 1000);

    if (rule_is_hidden(rule)
        || !rule_has_out_port(rule, cbdata->out_port)) {
        return 0;
    }

    act_len = sizeof *rule->actions * rule->n_actions;
    len = offsetof(struct ofp_flow_stats, actions) + act_len;

    query_stats(cbdata->ofproto, rule, &packet_count, &byte_count);

    ofs = append_stats_reply(len, cbdata->ofconn, &cbdata->msg);
    ofs->length = htons(len);
    ofs->table_id = rule->ofp_table_id;
    ofs->pad = 0;
    flow_to_match(&rule->cr.flow, cbdata->ofproto->tun_id_from_cookie,
                  &ofs->match);
    ofs->duration_sec = htonl(sec);
    ofs->duration_nsec = htonl(msec * 1000000);
    ofs->cookie = ofproto_rule_cast(rule)->flow_cookie;
    ofs->priority = htons(rule->cr.flow.priority);
    ofs->idle_timeout = htons(rule->idle_timeout);
    ofs->hard_timeout = htons(rule->hard_timeout);
    memset(ofs->pad2, 0, sizeof ofs->pad2);
    ofs->packet_count = htonll(packet_count);
    ofs->byte_count = htonll(byte_count);
    memcpy(ofs->actions, rule->actions, act_len);

    return 0;
}

static unsigned int
table_id_to_include(uint8_t table_id)
{
    return (table_id == 0xff ? UINT_MAX
            : table_id < 32 ? 1u << table_id
            : 0);
}

static unsigned int
flow_mod_table_id(const struct ofconn *ofconn, const struct ofp_flow_mod *ofm)
{
    return ofconn->flow_mod_table_id ? ntohs(ofm->command) >> 8 : 0xff;
}

static int
handle_flow_stats_request(struct ofproto *p, struct ofconn *ofconn,
                          const struct ofp_stats_request *osr,
                          size_t arg_size)
{
    struct ofp_flow_stats_request *fsr;
    struct flow_stats_cbdata cbdata;
    flow_t target;

    if (arg_size != sizeof *fsr) {
        return ofp_mkerr(OFPET_BAD_REQUEST, OFPBRC_BAD_LEN);
    }
    fsr = (struct ofp_flow_stats_request *) osr->body;

    COVERAGE_INC(ofproto_flows_req);
    cbdata.ofproto = p;
    cbdata.ofconn = ofconn;
    cbdata.out_port = fsr->out_port;
    cbdata.msg = start_stats_reply(osr, 1024);
    flow_from_match(&fsr->match, 0, false, 0, &target);
    wdp_flow_for_each_match(p->wdp, &target,
                            table_id_to_include(fsr->table_id),
                            flow_stats_cb, &cbdata);
    queue_tx(cbdata.msg, ofconn, ofconn->reply_counter);
    return 0;
}

struct flow_stats_ds_cbdata {
    struct ofproto *ofproto;
    struct ds *results;
};

static int
flow_stats_ds_cb(struct wdp_rule *rule, void *cbdata_)
{
    struct flow_stats_ds_cbdata *cbdata = cbdata_;
    struct ds *results = cbdata->results;
    struct ofp_match match;
    uint64_t packet_count, byte_count;
    size_t act_len = sizeof *rule->actions * rule->n_actions;

    query_stats(cbdata->ofproto, rule, &packet_count, &byte_count);
    flow_to_match(&rule->cr.flow, cbdata->ofproto->tun_id_from_cookie,
                  &match);

    ds_put_format(results, "duration=%llds, ",
                  (time_msec() - rule->created) / 1000);
    ds_put_format(results, "priority=%u, ", rule->cr.flow.priority);
    ds_put_format(results, "n_packets=%"PRIu64", ", packet_count);
    ds_put_format(results, "n_bytes=%"PRIu64", ", byte_count);
    ofp_print_match(results, &match, true);
    ofp_print_actions(results, &rule->actions->header, act_len);
    ds_put_cstr(results, "\n");

    return 0;
}

/* Adds a pretty-printed description of all flows to 'results', including
 * those marked hidden by secchan (e.g., by in-band control). */
void
ofproto_get_all_flows(struct ofproto *p, struct ds *results)
{
    struct flow_stats_ds_cbdata cbdata;
    struct ofp_match match;
    flow_t target;

    memset(&match, 0, sizeof match);
    match.wildcards = htonl(OVSFW_ALL);

    cbdata.ofproto = p;
    cbdata.results = results;

    flow_from_match(&match, 0, false, 0, &target);
    wdp_flow_for_each_match(p->wdp, &target, UINT_MAX,
                            flow_stats_ds_cb, &cbdata);
}

struct aggregate_stats_cbdata {
    struct ofproto *ofproto;
    uint16_t out_port;
    uint64_t packet_count;
    uint64_t byte_count;
    uint32_t n_flows;
};

static int
aggregate_stats_cb(struct wdp_rule *rule, void *cbdata_)
{
    struct aggregate_stats_cbdata *cbdata = cbdata_;
    uint64_t packet_count, byte_count;

    if (rule_is_hidden(rule) || !rule_has_out_port(rule, cbdata->out_port)) {
        return 0;
    }

    query_stats(cbdata->ofproto, rule, &packet_count, &byte_count);

    cbdata->packet_count += packet_count;
    cbdata->byte_count += byte_count;
    cbdata->n_flows++;

    return 0;
}

static int
handle_aggregate_stats_request(struct ofproto *p, struct ofconn *ofconn,
                               const struct ofp_stats_request *osr,
                               size_t arg_size)
{
    struct ofp_aggregate_stats_request *asr;
    struct ofp_aggregate_stats_reply *reply;
    struct aggregate_stats_cbdata cbdata;
    struct ofpbuf *msg;
    flow_t target;

    if (arg_size != sizeof *asr) {
        return ofp_mkerr(OFPET_BAD_REQUEST, OFPBRC_BAD_LEN);
    }
    asr = (struct ofp_aggregate_stats_request *) osr->body;

    COVERAGE_INC(ofproto_agg_request);
    cbdata.ofproto = p;
    cbdata.out_port = asr->out_port;
    cbdata.packet_count = 0;
    cbdata.byte_count = 0;
    cbdata.n_flows = 0;
    flow_from_match(&asr->match, 0, false, 0, &target);
    wdp_flow_for_each_match(p->wdp, &target,
                            table_id_to_include(asr->table_id),
                            aggregate_stats_cb, &cbdata);

    msg = start_stats_reply(osr, sizeof *reply);
    reply = append_stats_reply(sizeof *reply, ofconn, &msg);
    reply->flow_count = htonl(cbdata.n_flows);
    reply->packet_count = htonll(cbdata.packet_count);
    reply->byte_count = htonll(cbdata.byte_count);
    queue_tx(msg, ofconn, ofconn->reply_counter);
    return 0;
}

struct queue_stats_cbdata {
    struct ofconn *ofconn;
    struct ofport *ofport;
    struct ofpbuf *msg;
};

static void
put_queue_stats(struct queue_stats_cbdata *cbdata, uint32_t queue_id,
                const struct netdev_queue_stats *stats)
{
    struct ofp_queue_stats *reply;

    reply = append_stats_reply(sizeof *reply, cbdata->ofconn, &cbdata->msg);
    reply->port_no = htons(cbdata->ofport->opp.port_no);
    memset(reply->pad, 0, sizeof reply->pad);
    reply->queue_id = htonl(queue_id);
    reply->tx_bytes = htonll(stats->tx_bytes);
    reply->tx_packets = htonll(stats->tx_packets);
    reply->tx_errors = htonll(stats->tx_errors);
}

static void
handle_queue_stats_dump_cb(uint32_t queue_id,
                           struct netdev_queue_stats *stats,
                           void *cbdata_)
{
    struct queue_stats_cbdata *cbdata = cbdata_;

    put_queue_stats(cbdata, queue_id, stats);
}

static void
<<<<<<< HEAD
handle_queue_stats_for_port(struct wdp_port *port, uint32_t queue_id,
                            struct queue_stats_cbdata *cbdata)
{
    cbdata->port_no = port->opp.port_no;
=======
handle_queue_stats_for_port(struct ofport *port, uint32_t queue_id,
                            struct queue_stats_cbdata *cbdata)
{
    cbdata->ofport = port;
>>>>>>> 4bee421f
    if (queue_id == OFPQ_ALL) {
        netdev_dump_queue_stats(port->netdev,
                                handle_queue_stats_dump_cb, cbdata);
    } else {
        struct netdev_queue_stats stats;

        if (!netdev_get_queue_stats(port->netdev, queue_id, &stats)) {
            put_queue_stats(cbdata, queue_id, &stats);
        }
    }
}

static int
handle_queue_stats_request(struct ofproto *ofproto, struct ofconn *ofconn,
                           const struct ofp_stats_request *osr,
                           size_t arg_size)
{
    struct ofp_queue_stats_request *qsr;
    struct queue_stats_cbdata cbdata;
    unsigned int port_no;
    uint32_t queue_id;

    if (arg_size != sizeof *qsr) {
        return ofp_mkerr(OFPET_BAD_REQUEST, OFPBRC_BAD_LEN);
    }
    qsr = (struct ofp_queue_stats_request *) osr->body;

    COVERAGE_INC(ofproto_queue_req);

    cbdata.ofconn = ofconn;
    cbdata.msg = start_stats_reply(osr, 128);

    port_no = ntohs(qsr->port_no);
    queue_id = ntohl(qsr->queue_id);
    if (port_no == OFPP_ALL) {
<<<<<<< HEAD
        struct wdp_port *ports;
        size_t n_ports, i;

        wdp_port_list(ofproto->wdp, &ports, &n_ports);
        /* XXX deal with wdp_port_list() errors */
        for (i = 0; i < n_ports; i++) {
            handle_queue_stats_for_port(&ports[i], queue_id, &cbdata);
=======
        HMAP_FOR_EACH (port, hmap_node, &ofproto->ports) {
            handle_queue_stats_for_port(port, queue_id, &cbdata);
>>>>>>> 4bee421f
        }
        wdp_port_array_free(ports, n_ports);
    } else if (port_no < ofproto->max_ports) {
<<<<<<< HEAD
        struct wdp_port port;
        int error;

        error = wdp_port_query_by_number(ofproto->wdp, port_no, &port);
        if (!error) {
            handle_queue_stats_for_port(&port, queue_id, &cbdata);
        } else {
            /* XXX deal with wdp_port_query_by_number() errors */
=======
        port = get_port(ofproto, ofp_port_to_odp_port(port_no));
        if (port) {
            handle_queue_stats_for_port(port, queue_id, &cbdata);
>>>>>>> 4bee421f
        }
        wdp_port_free(&port);
    } else {
        ofpbuf_delete(cbdata.msg);
        return ofp_mkerr(OFPET_QUEUE_OP_FAILED, OFPQOFC_BAD_PORT);
    }
    queue_tx(cbdata.msg, ofconn, ofconn->reply_counter);

    return 0;
}

static int
handle_stats_request(struct ofproto *p, struct ofconn *ofconn,
                     struct ofp_header *oh)
{
    struct ofp_stats_request *osr;
    size_t arg_size;
    int error;

    error = check_ofp_message_array(oh, OFPT_STATS_REQUEST, sizeof *osr,
                                    1, &arg_size);
    if (error) {
        return error;
    }
    osr = (struct ofp_stats_request *) oh;

    switch (ntohs(osr->type)) {
    case OFPST_DESC:
        return handle_desc_stats_request(p, ofconn, osr);

    case OFPST_FLOW:
        return handle_flow_stats_request(p, ofconn, osr, arg_size);

    case OFPST_AGGREGATE:
        return handle_aggregate_stats_request(p, ofconn, osr, arg_size);

    case OFPST_TABLE:
        return handle_table_stats_request(p, ofconn, osr);

    case OFPST_PORT:
        return handle_port_stats_request(p, ofconn, osr, arg_size);

    case OFPST_QUEUE:
        return handle_queue_stats_request(p, ofconn, osr, arg_size);

    case OFPST_VENDOR:
        return ofp_mkerr(OFPET_BAD_REQUEST, OFPBRC_BAD_VENDOR);

    default:
        return ofp_mkerr(OFPET_BAD_REQUEST, OFPBRC_BAD_STAT);
    }
}

/* Implements OFPFC_ADD and the cases for OFPFC_MODIFY and OFPFC_MODIFY_STRICT
 * in which no matching flow already exists in the flow table.
 *
 * Adds the flow specified by 'ofm', which is followed by 'n_actions'
 * ofp_actions, to 'p''s flow table.  Returns 0 on success or an OpenFlow error
 * code as encoded by ofp_mkerr() on failure.
 *
 * 'ofconn' is used to retrieve the packet buffer specified in ofm->buffer_id,
 * if any. */
static int
add_flow(struct ofproto *p, struct ofconn *ofconn,
         const struct ofp_flow_mod *ofm, size_t n_actions)
{
    struct wdp_rule *rule;
    struct wdp_flow_put put;
    struct ofpbuf *packet;
    uint16_t in_port;
    flow_t flow;
    int error;

    flow_from_match(&ofm->match, ntohs(ofm->priority), p->tun_id_from_cookie,
                    ofm->cookie, &flow);
    if (ofm->flags & htons(OFPFF_CHECK_OVERLAP)
        && wdp_flow_overlaps(p->wdp, &flow)) {
        return ofp_mkerr(OFPET_FLOW_MOD_FAILED, OFPFMFC_OVERLAP);
    }

    put.flags = WDP_PUT_CREATE | WDP_PUT_MODIFY | WDP_PUT_ALL;
    put.flow = &flow;
    put.actions = (const union ofp_action *) ofm->actions;
    put.n_actions = n_actions;
    put.idle_timeout = ntohs(ofm->idle_timeout);
    put.hard_timeout = ntohs(ofm->hard_timeout);
    put.ofp_table_id = flow_mod_table_id(ofconn, ofm);
    put.cookie = ofm->cookie;
    put.xid = ofm->header.xid;
    error = wdp_flow_put(p->wdp, &put, NULL, &rule);
    if (error) {
        /* XXX wdp_flow_put should return OpenFlow error code. */
        return error;
    }
    ofproto_rule_init(rule);

    if (ofm->buffer_id != htonl(UINT32_MAX)) {
        error = pktbuf_retrieve(ofconn->pktbuf, ntohl(ofm->buffer_id),
                                &packet, &in_port);
        if (!error) {
            error = wdp_flow_inject(p->wdp, rule, in_port, packet);
            ofpbuf_delete(packet);
        }
    }

    return error;
}

static struct wdp_rule *
find_flow_strict(struct ofproto *p, const struct ofconn *ofconn,
                 const struct ofp_flow_mod *ofm)
{
    uint8_t table_id;
    flow_t flow;

    flow_from_match(&ofm->match, ntohs(ofm->priority),
                    p->tun_id_from_cookie, ofm->cookie, &flow);
    table_id = flow_mod_table_id(ofconn, ofm);
    return wdp_flow_get(p->wdp, &flow, table_id_to_include(table_id));
}

static int
send_buffered_packet(struct ofproto *ofproto, struct ofconn *ofconn,
                     struct wdp_rule *rule, const struct ofp_flow_mod *ofm)
{
    struct ofpbuf *packet;
    uint16_t in_port;
    int error;

    if (ofm->buffer_id == htonl(UINT32_MAX)) {
        return 0;
    }

    error = pktbuf_retrieve(ofconn->pktbuf, ntohl(ofm->buffer_id),
                            &packet, &in_port);
    if (error) {
        return error;
    }

    error = wdp_flow_inject(ofproto->wdp, rule, in_port, packet);
    ofpbuf_delete(packet);

    return error;
}

/* OFPFC_MODIFY and OFPFC_MODIFY_STRICT. */

struct modify_flows_cbdata {
    struct ofproto *ofproto;
    const struct ofp_flow_mod *ofm;
    size_t n_actions;
    struct wdp_rule *match;
};

static int modify_flow(struct ofproto *, const struct ofp_flow_mod *,
                       size_t n_actions, struct wdp_rule *)
    WARN_UNUSED_RESULT;
static int modify_flows_cb(struct wdp_rule *, void *cbdata_);

/* Implements OFPFC_ADD and OFPFC_MODIFY.  Returns 0 on success or an OpenFlow
 * error code as encoded by ofp_mkerr() on failure.
 *
 * 'ofconn' is used to retrieve the packet buffer specified in ofm->buffer_id,
 * if any. */
static int
modify_flows_loose(struct ofproto *p, struct ofconn *ofconn,
                   const struct ofp_flow_mod *ofm, size_t n_actions)
{
    struct modify_flows_cbdata cbdata;
    uint8_t table_id;
    flow_t target;
    int error;

    cbdata.ofproto = p;
    cbdata.ofm = ofm;
    cbdata.n_actions = n_actions;
    cbdata.match = NULL;

    flow_from_match(&ofm->match, 0, p->tun_id_from_cookie, ofm->cookie,
                    &target);

    table_id = flow_mod_table_id(ofconn, ofm);
    error = wdp_flow_for_each_match(p->wdp, &target,
                                    table_id_to_include(table_id),
                                    modify_flows_cb, &cbdata);
    if (error) {
        return error;
    }

    if (cbdata.match) {
        /* This credits the packet to whichever flow happened to match last.
         * That's weird.  Maybe we should do a lookup for the flow that
         * actually matches the packet?  Who knows. */
        return send_buffered_packet(p, ofconn, cbdata.match, ofm);
    } else {
        return add_flow(p, ofconn, ofm, n_actions);
    }
}

/* Implements OFPFC_MODIFY_STRICT.  Returns 0 on success or an OpenFlow error
 * code as encoded by ofp_mkerr() on failure.
 *
 * 'ofconn' is used to retrieve the packet buffer specified in ofm->buffer_id,
 * if any. */
static int
modify_flow_strict(struct ofproto *p, struct ofconn *ofconn,
                   struct ofp_flow_mod *ofm, size_t n_actions)
{
    struct wdp_rule *rule = find_flow_strict(p, ofconn, ofm);
    if (rule && !rule_is_hidden(rule)) {
        int error = modify_flow(p, ofm, n_actions, rule);
        return error ? error : send_buffered_packet(p, ofconn, rule, ofm);
    } else {
        return add_flow(p, ofconn, ofm, n_actions);
    }
}

/* Callback for modify_flows_loose(). */
static int
modify_flows_cb(struct wdp_rule *rule, void *cbdata_)
{
    struct modify_flows_cbdata *cbdata = cbdata_;

    if (!rule_is_hidden(rule)) {
        cbdata->match = rule;
        return modify_flow(cbdata->ofproto, cbdata->ofm, cbdata->n_actions,
                           rule);
    }
    return 0;
}

/* Implements core of OFPFC_MODIFY and OFPFC_MODIFY_STRICT where 'rule' has
 * been identified as a flow in 'p''s flow table to be modified, by changing
 * the rule's actions to match those in 'ofm' (which is followed by 'n_actions'
 * ofp_action[] structures). */
static int
modify_flow(struct ofproto *p, const struct ofp_flow_mod *ofm,
            size_t n_actions, struct wdp_rule *rule)
{
    const struct ofp_action_header *actions = ofm->actions;
    struct ofproto_rule *ofproto_rule = ofproto_rule_cast(rule);
    struct wdp_flow_put put;

    ofproto_rule->flow_cookie = ofm->cookie;

    /* If the actions are the same, do nothing. */
    if (n_actions == rule->n_actions
        && !memcmp(ofm->actions, rule->actions, sizeof *actions * n_actions))
    {
        return 0;
    }

    put.flags = WDP_PUT_MODIFY | WDP_PUT_ACTIONS;
    put.flow = &rule->cr.flow;
    put.actions = (const union ofp_action *) actions;
    put.n_actions = n_actions;
    put.idle_timeout = put.hard_timeout = 0;
    put.ofp_table_id = rule->ofp_table_id;
    put.cookie = ofm->cookie;
    put.xid = ofm->header.xid;
    return wdp_flow_put(p->wdp, &put, NULL, NULL);
}

/* OFPFC_DELETE implementation. */

struct delete_flows_cbdata {
    struct ofproto *ofproto;
    uint16_t out_port;
};

static int delete_flows_cb(struct wdp_rule *, void *cbdata_);
static int delete_flow_core(struct ofproto *, struct wdp_rule *,
                             uint16_t out_port);

/* Implements OFPFC_DELETE. */
static int
delete_flows_loose(struct ofproto *p, const struct ofconn *ofconn,
                   const struct ofp_flow_mod *ofm)
{
    struct delete_flows_cbdata cbdata;
    uint8_t table_id;
    flow_t target;

    cbdata.ofproto = p;
    cbdata.out_port = ofm->out_port;

    flow_from_match(&ofm->match, 0, p->tun_id_from_cookie, ofm->cookie,
                    &target);
    table_id = flow_mod_table_id(ofconn, ofm);

    return wdp_flow_for_each_match(p->wdp, &target,
                                   table_id_to_include(table_id),
                                   delete_flows_cb, &cbdata);
}

/* Implements OFPFC_DELETE_STRICT. */
static int
delete_flow_strict(struct ofproto *p, const struct ofconn *ofconn,
                   struct ofp_flow_mod *ofm)
{
    struct wdp_rule *rule = find_flow_strict(p, ofconn, ofm);
    if (rule) {
        return delete_flow_core(p, rule, ofm->out_port);
    }
    return 0;
}

/* Callback for delete_flows_loose(). */
static int
delete_flows_cb(struct wdp_rule *rule, void *cbdata_)
{
    struct delete_flows_cbdata *cbdata = cbdata_;

    return delete_flow_core(cbdata->ofproto, rule, cbdata->out_port);
}

/* Implements core of OFPFC_DELETE and OFPFC_DELETE_STRICT where 'rule' has
 * been identified as a flow to delete from 'p''s flow table, by deleting the
 * flow and sending out a OFPT_FLOW_REMOVED message to any interested
 * controller.
 *
 * Will not delete 'rule' if it is hidden.  Will delete 'rule' only if
 * 'out_port' is htons(OFPP_NONE) or if 'rule' actually outputs to the
 * specified 'out_port'. */
static int
delete_flow_core(struct ofproto *p, struct wdp_rule *rule, uint16_t out_port)
{
    if (rule_is_hidden(rule)) {
        return 0;
    }

    if (out_port != htons(OFPP_NONE) && !rule_has_out_port(rule, out_port)) {
        return 0;
    }

    return delete_flow(p, rule, OFPRR_DELETE);
}

static int
handle_flow_mod(struct ofproto *p, struct ofconn *ofconn,
                struct ofp_flow_mod *ofm)
{
    struct ofp_match orig_match;
    size_t n_actions;
    int error;

    error = reject_slave_controller(ofconn, &ofm->header);
    if (error) {
        return error;
    }
    error = check_ofp_message_array(&ofm->header, OFPT_FLOW_MOD, sizeof *ofm,
                                    sizeof *ofm->actions, &n_actions);
    if (error) {
        return error;
    }

    /* We do not support the emergency flow cache.  It will hopefully
     * get dropped from OpenFlow in the near future. */
    if (ofm->flags & htons(OFPFF_EMERG)) {
        /* There isn't a good fit for an error code, so just state that the
         * flow table is full. */
        return ofp_mkerr(OFPET_FLOW_MOD_FAILED, OFPFMFC_ALL_TABLES_FULL);
    }

    /* Normalize ofp->match.  If normalization actually changes anything, then
     * log the differences. */
    ofm->match.pad1[0] = ofm->match.pad2[0] = 0;
    orig_match = ofm->match;
    normalize_match(&ofm->match);
    if (memcmp(&ofm->match, &orig_match, sizeof orig_match)) {
        static struct vlog_rate_limit normal_rl = VLOG_RATE_LIMIT_INIT(1, 1);
        if (!VLOG_DROP_INFO(&normal_rl)) {
            char *old = ofp_match_to_literal_string(&orig_match);
            char *new = ofp_match_to_literal_string(&ofm->match);
            VLOG_INFO("%s: normalization changed ofp_match, details:",
                      rconn_get_name(ofconn->rconn));
            VLOG_INFO(" pre: %s", old);
            VLOG_INFO("post: %s", new);
            free(old);
            free(new);
        }
    }

    if (!ofm->match.wildcards) {
        ofm->priority = htons(UINT16_MAX);
    }

    error = validate_actions((const union ofp_action *) ofm->actions,
                             n_actions, p->max_ports);
    if (error) {
        return error;
    }

    if (!ofconn->flow_mod_table_id && ofm->command & htons(0xff00)) {
        static struct vlog_rate_limit table_id_rl = VLOG_RATE_LIMIT_INIT(1, 1);
        VLOG_WARN_RL(&table_id_rl, "%s: flow_mod table_id feature must be "
                     "enabled with NXT_FLOW_MOD_TABLE_ID",
                     rconn_get_name(ofconn->rconn));
        return ofp_mkerr(OFPET_FLOW_MOD_FAILED, OFPFMFC_BAD_COMMAND);
    }

    switch (ntohs(ofm->command) & 0xff) {
    case OFPFC_ADD:
        return add_flow(p, ofconn, ofm, n_actions);

    case OFPFC_MODIFY:
        return modify_flows_loose(p, ofconn, ofm, n_actions);

    case OFPFC_MODIFY_STRICT:
        return modify_flow_strict(p, ofconn, ofm, n_actions);

    case OFPFC_DELETE:
        return delete_flows_loose(p, ofconn, ofm);

    case OFPFC_DELETE_STRICT:
        return delete_flow_strict(p, ofconn, ofm);

    default:
        return ofp_mkerr(OFPET_FLOW_MOD_FAILED, OFPFMFC_BAD_COMMAND);
    }
}

static int
handle_tun_id_from_cookie(struct ofproto *p, struct nxt_tun_id_cookie *msg)
{
    int error;

    error = check_ofp_message(&msg->header, OFPT_VENDOR, sizeof *msg);
    if (error) {
        return error;
    }

    p->tun_id_from_cookie = !!msg->set;
    return 0;
}

static int
handle_flow_mod_table_id(struct ofconn *ofconn,
                         struct nxt_flow_mod_table_id *msg)
{
    int error;

    error = check_ofp_message(&msg->header, OFPT_VENDOR, sizeof *msg);
    if (error) {
        return error;
    }

    ofconn->flow_mod_table_id = !!msg->set;
    return 0;
}

static int
handle_role_request(struct ofproto *ofproto,
                    struct ofconn *ofconn, struct nicira_header *msg)
{
    struct nx_role_request *nrr;
    struct nx_role_request *reply;
    struct ofpbuf *buf;
    uint32_t role;

    if (ntohs(msg->header.length) != sizeof *nrr) {
        VLOG_WARN_RL(&rl, "received role request of length %u (expected %zu)",
                     ntohs(msg->header.length), sizeof *nrr);
        return ofp_mkerr(OFPET_BAD_REQUEST, OFPBRC_BAD_LEN);
    }
    nrr = (struct nx_role_request *) msg;

    if (ofconn->type != OFCONN_PRIMARY) {
        VLOG_WARN_RL(&rl, "ignoring role request on non-controller "
                     "connection");
        return ofp_mkerr(OFPET_BAD_REQUEST, OFPBRC_EPERM);
    }

    role = ntohl(nrr->role);
    if (role != NX_ROLE_OTHER && role != NX_ROLE_MASTER
        && role != NX_ROLE_SLAVE) {
        VLOG_WARN_RL(&rl, "received request for unknown role %"PRIu32, role);

        /* There's no good error code for this. */
        return ofp_mkerr(OFPET_BAD_REQUEST, -1);
    }

    if (role == NX_ROLE_MASTER) {
        struct ofconn *other;

        HMAP_FOR_EACH (other, hmap_node, &ofproto->controllers) {
            if (other->role == NX_ROLE_MASTER) {
                other->role = NX_ROLE_SLAVE;
            }
        }
    }
    ofconn->role = role;

    reply = make_openflow_xid(sizeof *reply, OFPT_VENDOR, msg->header.xid,
                              &buf);
    reply->nxh.vendor = htonl(NX_VENDOR_ID);
    reply->nxh.subtype = htonl(NXT_ROLE_REPLY);
    reply->role = htonl(role);
    queue_tx(buf, ofconn, ofconn->reply_counter);

    return 0;
}

static int
handle_vendor(struct ofproto *p, struct ofconn *ofconn, void *msg)
{
    struct ofp_vendor_header *ovh = msg;
    struct nicira_header *nh;

    if (ntohs(ovh->header.length) < sizeof(struct ofp_vendor_header)) {
        VLOG_WARN_RL(&rl, "received vendor message of length %u "
                          "(expected at least %zu)",
                   ntohs(ovh->header.length), sizeof(struct ofp_vendor_header));
        return ofp_mkerr(OFPET_BAD_REQUEST, OFPBRC_BAD_LEN);
    }
    if (ovh->vendor != htonl(NX_VENDOR_ID)) {
        return ofp_mkerr(OFPET_BAD_REQUEST, OFPBRC_BAD_VENDOR);
    }
    if (ntohs(ovh->header.length) < sizeof(struct nicira_header)) {
        VLOG_WARN_RL(&rl, "received Nicira vendor message of length %u "
                          "(expected at least %zu)",
                     ntohs(ovh->header.length), sizeof(struct nicira_header));
        return ofp_mkerr(OFPET_BAD_REQUEST, OFPBRC_BAD_LEN);
    }

    nh = msg;
    switch (ntohl(nh->subtype)) {
    case NXT_STATUS_REQUEST:
        return switch_status_handle_request(p->switch_status, ofconn->rconn,
                                            msg);

    case NXT_TUN_ID_FROM_COOKIE:
        return handle_tun_id_from_cookie(p, msg);

    case NXT_FLOW_MOD_TABLE_ID:
        return handle_flow_mod_table_id(ofconn, msg);

    case NXT_ROLE_REQUEST:
        return handle_role_request(p, ofconn, msg);
    }

    return ofp_mkerr(OFPET_BAD_REQUEST, OFPBRC_BAD_SUBTYPE);
}

static int
handle_barrier_request(struct ofconn *ofconn, struct ofp_header *oh)
{
    struct ofp_header *ob;
    struct ofpbuf *buf;

    /* Currently, everything executes synchronously, so we can just
     * immediately send the barrier reply. */
    ob = make_openflow_xid(sizeof *ob, OFPT_BARRIER_REPLY, oh->xid, &buf);
    queue_tx(buf, ofconn, ofconn->reply_counter);
    return 0;
}

static void
handle_openflow(struct ofconn *ofconn, struct ofproto *p,
                struct ofpbuf *ofp_msg)
{
    struct ofp_header *oh = ofp_msg->data;
    int error;

    COVERAGE_INC(ofproto_recv_openflow);
    switch (oh->type) {
    case OFPT_ECHO_REQUEST:
        error = handle_echo_request(ofconn, oh);
        break;

    case OFPT_ECHO_REPLY:
        error = 0;
        break;

    case OFPT_FEATURES_REQUEST:
        error = handle_features_request(p, ofconn, oh);
        break;

    case OFPT_GET_CONFIG_REQUEST:
        error = handle_get_config_request(p, ofconn, oh);
        break;

    case OFPT_SET_CONFIG:
        error = handle_set_config(p, ofconn, ofp_msg->data);
        break;

    case OFPT_PACKET_OUT:
        error = handle_packet_out(p, ofconn, ofp_msg->data);
        break;

    case OFPT_PORT_MOD:
        error = handle_port_mod(p, ofconn, oh);
        break;

    case OFPT_FLOW_MOD:
        error = handle_flow_mod(p, ofconn, ofp_msg->data);
        break;

    case OFPT_STATS_REQUEST:
        error = handle_stats_request(p, ofconn, oh);
        break;

    case OFPT_VENDOR:
        error = handle_vendor(p, ofconn, ofp_msg->data);
        break;

    case OFPT_BARRIER_REQUEST:
        error = handle_barrier_request(ofconn, oh);
        break;

    default:
        if (VLOG_IS_WARN_ENABLED()) {
            char *s = ofp_to_string(oh, ntohs(oh->length), 2);
            VLOG_DBG_RL(&rl, "OpenFlow message ignored: %s", s);
            free(s);
        }
        error = ofp_mkerr(OFPET_BAD_REQUEST, OFPBRC_BAD_TYPE);
        break;
    }

    if (error) {
        send_error_oh(ofconn, ofp_msg->data, error);
    }
}

static void
handle_flow_miss(struct ofproto *p, struct wdp_packet *packet)
{
    struct wdp_rule *rule;
    flow_t flow;

    flow_extract(packet->payload, packet->tun_id, packet->in_port, &flow);
    rule = wdp_flow_match(p->wdp, &flow);
    if (!rule) {
        /* Don't send a packet-in if OFPPC_NO_PACKET_IN asserted. */
<<<<<<< HEAD
        struct wdp_port port;

        if (!wdp_port_query_by_number(p->wdp, packet->in_port, &port)) {
            bool no_packet_in = (port.opp.config & OFPPC_NO_PACKET_IN) != 0;
            wdp_port_free(&port);
            if (no_packet_in) {
=======
        struct ofport *port = get_port(p, msg->port);
        if (port) {
            if (port->opp.config & OFPPC_NO_PACKET_IN) {
>>>>>>> 4bee421f
                COVERAGE_INC(ofproto_no_packet_in);
                wdp_packet_destroy(packet);
                return;
            }
        } else {
            VLOG_WARN_RL(&rl, "packet-in on unknown port %"PRIu16,
                         packet->in_port);
        }

        COVERAGE_INC(ofproto_packet_in);
        send_packet_in(p, packet);
        return;
    }

    wdp_flow_inject(p->wdp, rule, packet->in_port, packet->payload);

    if (rule->cr.flow.priority == FAIL_OPEN_PRIORITY) {
        /*
         * Extra-special case for fail-open mode.
         *
         * We are in fail-open mode and the packet matched the fail-open rule,
         * but we are connected to a controller too.  We should send the packet
         * up to the controller in the hope that it will try to set up a flow
         * and thereby allow us to exit fail-open.
         *
         * See the top-level comment in fail-open.c for more information.
         */
<<<<<<< HEAD
        send_packet_in(p, packet);
    } else {
        wdp_packet_destroy(packet);
=======
        send_packet_in(p, ofpbuf_clone_with_headroom(packet,
                                                     DPIF_RECV_MSG_PADDING));
>>>>>>> 4bee421f
    }
}

static void
handle_wdp_packet(struct ofproto *p, struct wdp_packet *packet)
{
    switch (packet->channel) {
    case WDP_CHAN_ACTION:
        COVERAGE_INC(ofproto_ctlr_action);
        send_packet_in(p, packet);
        break;

    case WDP_CHAN_SFLOW:
        /* XXX */
        wdp_packet_destroy(packet);
        break;

    case WDP_CHAN_MISS:
        handle_flow_miss(p, packet);
        break;

    case WDP_N_CHANS:
    default:
        wdp_packet_destroy(packet);
        VLOG_WARN_RL(&rl, "received message on unexpected channel %d",
                     (int) packet->channel);
        break;
    }
}

static struct ofpbuf *
compose_flow_removed(struct ofproto *p, const struct wdp_rule *rule,
                     uint8_t reason)
{
    long long int tdiff = time_msec() - rule->created;
    uint32_t sec = tdiff / 1000;
    uint32_t msec = tdiff - (sec * 1000);
    struct ofp_flow_removed *ofr;
    struct ofpbuf *buf;

    ofr = make_openflow(sizeof *ofr, OFPT_FLOW_REMOVED, &buf);
    flow_to_match(&rule->cr.flow, p->tun_id_from_cookie, &ofr->match);
    ofr->cookie = ofproto_rule_cast(rule)->flow_cookie;
    ofr->priority = htons(rule->cr.flow.priority);
    ofr->reason = reason;
    ofr->duration_sec = htonl(sec);
    ofr->duration_nsec = htonl(msec * 1000000);
    ofr->idle_timeout = htons(rule->idle_timeout);

    return buf;
}

static int
delete_flow(struct ofproto *p, struct wdp_rule *rule, uint8_t reason)
{
    /* We limit the maximum number of queued flow expirations it by accounting
     * them under the counter for replies.  That works because preventing
     * OpenFlow requests from being processed also prevents new flows from
     * being added (and expiring).  (It also prevents processing OpenFlow
     * requests that would not add new flows, so it is imperfect.) */

<<<<<<< HEAD
    struct ofproto_rule *ofproto_rule = ofproto_rule_cast(rule);
    struct wdp_flow_stats stats;
    struct ofpbuf *buf;
    int error;

    if (ofproto_rule->send_flow_removed) {
        /* Compose most of the ofp_flow_removed before 'rule' is destroyed. */
        buf = compose_flow_removed(p, rule, reason);
=======
    prev = NULL;
    LIST_FOR_EACH (ofconn, node, &p->all_conns) {
        if (rule->send_flow_removed && rconn_is_connected(ofconn->rconn)
            && ofconn_receives_async_msgs(ofconn)) {
            if (prev) {
                queue_tx(ofpbuf_clone(buf), prev, prev->reply_counter);
            } else {
                buf = compose_flow_removed(p, rule, now, reason);
            }
            prev = ofconn;
        }
    }
    if (prev) {
        queue_tx(buf, prev, prev->reply_counter);
    }
}


static void
expire_rule(struct cls_rule *cls_rule, void *p_)
{
    struct ofproto *p = p_;
    struct rule *rule = rule_from_cls_rule(cls_rule);
    long long int hard_expire, idle_expire, expire, now;

    hard_expire = (rule->hard_timeout
                   ? rule->created + rule->hard_timeout * 1000
                   : LLONG_MAX);
    idle_expire = (rule->idle_timeout
                   && (rule->super || list_is_empty(&rule->list))
                   ? rule->used + rule->idle_timeout * 1000
                   : LLONG_MAX);
    expire = MIN(hard_expire, idle_expire);

    now = time_msec();
    if (now < expire) {
        if (rule->installed && now >= rule->used + 5000) {
            uninstall_idle_flow(p, rule);
        } else if (!rule->cr.wc.wildcards) {
            active_timeout(p, rule);
        }

        return;
    }

    COVERAGE_INC(ofproto_expired);

    /* Update stats.  This code will be a no-op if the rule expired
     * due to an idle timeout. */
    if (rule->cr.wc.wildcards) {
        struct rule *subrule, *next;
        LIST_FOR_EACH_SAFE (subrule, next, list, &rule->list) {
            rule_remove(p, subrule);
        }
>>>>>>> 4bee421f
    } else {
        buf = NULL;
    }

    error = wdp_flow_delete(p->wdp, rule, &stats);
    if (error) {
        return error;
    }

    if (buf) {
        struct ofp_flow_removed *ofr;
        struct ofconn *prev = NULL;
        struct ofconn *ofconn;

        /* Compose the parts of the ofp_flow_removed that require stats. */
        ofr = buf->data;
        ofr->packet_count = htonll(stats.n_packets);
        ofr->byte_count = htonll(stats.n_bytes);

        LIST_FOR_EACH (ofconn, struct ofconn, node, &p->all_conns) {
            if (rconn_is_connected(ofconn->rconn)) {
                if (prev) {
                    queue_tx(ofpbuf_clone(buf), prev, prev->reply_counter);
                }
                prev = ofconn;
            }
        }
        if (prev) {
            queue_tx(buf, prev, prev->reply_counter);
        } else {
            ofpbuf_delete(buf);
        }
    }
    free(ofproto_rule);

    return 0;
}

/* pinsched callback for sending 'packet' on 'ofconn'. */
static void
do_send_packet_in(struct wdp_packet *packet, void *ofconn_)
{
    struct ofconn *ofconn = ofconn_;

    rconn_send_with_limit(ofconn->rconn, packet->payload,
                          ofconn->packet_in_counter, 100);
    packet->payload = NULL;
    wdp_packet_destroy(packet);
}

/* Takes 'packet', which has been converted with do_convert_to_packet_in(), and
 * finalizes its content for sending on 'ofconn', and passes it to 'ofconn''s
 * packet scheduler for sending.
 *
 * 'max_len' specifies the maximum number of bytes of the packet to send on
 * 'ofconn' (INT_MAX specifies no limit).
 *
 * If 'clone' is true, the caller retains ownership of 'packet'.  Otherwise,
 * ownership is transferred to this function. */
static void
schedule_packet_in(struct ofconn *ofconn, struct wdp_packet *packet,
                   int max_len, bool clone)
{
    struct ofproto *ofproto = ofconn->ofproto;
    struct ofp_packet_in *opi = packet->payload->data;
    int send_len, trim_size;
    uint32_t buffer_id;

    /* Get buffer. */
    if (opi->reason == OFPR_ACTION) {
        buffer_id = UINT32_MAX;
    } else if (ofproto->fail_open && fail_open_is_active(ofproto->fail_open)) {
        buffer_id = pktbuf_get_null();
    } else if (!ofconn->pktbuf) {
        buffer_id = UINT32_MAX;
    } else {
        struct ofpbuf payload;
        payload.data = opi->data;
        payload.size = (packet->payload->size
                        - offsetof(struct ofp_packet_in, data));
        buffer_id = pktbuf_save(ofconn->pktbuf, &payload, packet->in_port);
    }

    /* Figure out how much of the packet to send. */
    send_len = ntohs(opi->total_len);
    if (buffer_id != UINT32_MAX) {
        send_len = MIN(send_len, ofconn->miss_send_len);
    }
    send_len = MIN(send_len, max_len);

    /* Adjust packet length and clone if necessary. */
    trim_size = offsetof(struct ofp_packet_in, data) + send_len;
    if (clone) {
        packet = wdp_packet_clone(packet, trim_size);
        opi = packet->payload->data;
    } else {
        packet->payload->size = trim_size;
    }

    /* Update packet headers. */
    opi->buffer_id = htonl(buffer_id);
    update_openflow_length(packet->payload);

    /* Hand over to packet scheduler.  It might immediately call into
     * do_send_packet_in() or it might buffer it for a while (until a later
     * call to pinsched_run()). */
    pinsched_send(ofconn->schedulers[opi->reason], packet->in_port,
                  packet, do_send_packet_in, ofconn);
}

/* Converts 'packet->payload' to a struct ofp_packet_in.  It must have
 * sufficient headroom to do so (e.g. as returned by xfif_recv()).
 *
 * The conversion is not complete: the caller still needs to trim any unneeded
 * payload off the end of the buffer, set the length in the OpenFlow header,
 * and set buffer_id.  Those require us to know the controller settings and so
 * must be done on a per-controller basis.
 *
 * Returns the maximum number of bytes of the packet that should be sent to
 * the controller (INT_MAX if no limit). */
static int
do_convert_to_packet_in(struct wdp_packet *packet)
{
    uint16_t total_len = packet->payload->size;
    struct ofp_packet_in *opi;

    /* Repurpose packet buffer by overwriting header. */
    opi = ofpbuf_push_zeros(packet->payload,
                            offsetof(struct ofp_packet_in, data));
    opi->header.version = OFP_VERSION;
    opi->header.type = OFPT_PACKET_IN;
    opi->total_len = htons(total_len);
    opi->in_port = htons(packet->in_port);
    if (packet->channel == WDP_CHAN_MISS) {
        opi->reason = OFPR_NO_MATCH;
        return INT_MAX;
    } else {
        opi->reason = OFPR_ACTION;
        return packet->send_len;
    }
}

/* Given 'packet' with channel WDP_CHAN_ACTION or WDP_CHAN_MISS, sends an
 * OFPT_PACKET_IN message to each OpenFlow controller as necessary according to
 * their individual configurations.
 *
 * 'packet->payload' must have sufficient headroom to convert it into a struct
 * ofp_packet_in (e.g. as returned by dpif_recv()).
 *
 * Takes ownership of 'packet'. */
static void
send_packet_in(struct ofproto *ofproto, struct wdp_packet *packet)
{
    struct ofconn *ofconn, *prev;
    int max_len;

    max_len = do_convert_to_packet_in(packet);

    prev = NULL;
    LIST_FOR_EACH (ofconn, node, &ofproto->all_conns) {
        if (ofconn_receives_async_msgs(ofconn)) {
            if (prev) {
                schedule_packet_in(prev, packet, max_len, true);
            }
            prev = ofconn;
        }
    }
    if (prev) {
        schedule_packet_in(prev, packet, max_len, false);
    } else {
        wdp_packet_destroy(packet);
    }
}

static uint64_t
pick_datapath_id(const struct ofproto *ofproto)
{
    struct wdp_port port;

<<<<<<< HEAD
    if (!wdp_port_query_by_number(ofproto->wdp, OFPP_LOCAL, &port)) {
=======
    port = get_port(ofproto, ODPP_LOCAL);
    if (port) {
>>>>>>> 4bee421f
        uint8_t ea[ETH_ADDR_LEN];
        int error;

        error = netdev_get_etheraddr(port.netdev, ea);
        if (!error) {
            wdp_port_free(&port);
            return eth_addr_to_uint64(ea);
        }
        VLOG_WARN("could not get MAC address for %s (%s)",
                  netdev_get_name(port.netdev), strerror(error));
        wdp_port_free(&port);
    }

    return ofproto->fallback_dpid;
}

static uint64_t
pick_fallback_dpid(void)
{
    uint8_t ea[ETH_ADDR_LEN];
    eth_addr_nicira_random(ea);
    return eth_addr_to_uint64(ea);
}<|MERGE_RESOLUTION|>--- conflicted
+++ resolved
@@ -64,35 +64,7 @@
 
 #include "sflow_api.h"
 
-<<<<<<< HEAD
 struct ofproto_rule {
-=======
-enum {
-    TABLEID_HASH = 0,
-    TABLEID_CLASSIFIER = 1
-};
-
-
-struct ofport {
-    struct hmap_node hmap_node; /* In struct ofproto's "ports" hmap. */
-    struct netdev *netdev;
-    struct ofp_phy_port opp;    /* In host byte order. */
-    uint16_t odp_port;
-};
-
-static void ofport_free(struct ofport *);
-static void hton_ofp_phy_port(struct ofp_phy_port *);
-
-static int xlate_actions(const union ofp_action *in, size_t n_in,
-                         const flow_t *flow, struct ofproto *ofproto,
-                         const struct ofpbuf *packet,
-                         struct odp_actions *out, tag_type *tags,
-                         bool *may_set_up_flow, uint16_t *nf_output_iface);
-
-struct rule {
-    struct cls_rule cr;
-
->>>>>>> 4bee421f
     uint64_t flow_cookie;       /* Controller-issued identifier.
                                    (Kept in network-byte order.) */
     bool send_flow_removed;     /* Send a flow removed message? */
@@ -230,14 +202,7 @@
     char *dp_desc;              /* Datapath description. */
 
     /* Datapath. */
-<<<<<<< HEAD
     struct wdp *wdp;
-=======
-    struct dpif *dpif;
-    struct netdev_monitor *netdev_monitor;
-    struct hmap ports;          /* Contains "struct ofport"s. */
-    struct shash port_by_name;
->>>>>>> 4bee421f
     uint32_t max_ports;
 
     /* Configuration. */
@@ -274,16 +239,6 @@
 static void handle_openflow(struct ofconn *, struct ofproto *,
                             struct ofpbuf *);
 
-<<<<<<< HEAD
-=======
-static void refresh_port_groups(struct ofproto *);
-
-static struct ofport *get_port(const struct ofproto *, uint16_t odp_port);
-static void update_port(struct ofproto *, const char *devname);
-static int init_ports(struct ofproto *);
-static void reinit_ports(struct ofproto *);
-
->>>>>>> 4bee421f
 int
 ofproto_create(const char *datapath, const char *datapath_type,
                const struct ofhooks *ofhooks, void *aux,
@@ -333,14 +288,7 @@
     p->dp_desc = xstrdup(DEFAULT_DP_DESC);
 
     /* Initialize datapath. */
-<<<<<<< HEAD
     p->wdp = wdp;
-=======
-    p->dpif = dpif;
-    p->netdev_monitor = netdev_monitor_create();
-    hmap_init(&p->ports);
-    shash_init(&p->port_by_name);
->>>>>>> 4bee421f
     p->max_ports = stats.max_ports;
 
     /* Initialize submodules. */
@@ -814,19 +762,8 @@
     struct ofproto_sflow *os = ofproto->sflow;
     if (oso) {
         if (!os) {
-<<<<<<< HEAD
             os = ofproto->sflow = ofproto_sflow_create(ofproto->wdp);
             /* XXX ofport */
-=======
-            struct ofport *ofport;
-
-            os = ofproto->sflow = ofproto_sflow_create(ofproto->dpif);
-            refresh_port_groups(ofproto);
-            HMAP_FOR_EACH (ofport, hmap_node, &ofproto->ports) {
-                ofproto_sflow_add_port(os, ofport->odp_port,
-                                       netdev_get_name(ofport->netdev));
-            }
->>>>>>> 4bee421f
         }
         ofproto_sflow_set_options(os, oso);
     } else {
@@ -868,10 +805,6 @@
 {
     struct ofservice *ofservice, *next_ofservice;
     struct ofconn *ofconn, *next_ofconn;
-<<<<<<< HEAD
-=======
-    struct ofport *ofport, *next_ofport;
->>>>>>> 4bee421f
     size_t i;
 
     if (!p) {
@@ -893,17 +826,7 @@
     }
     hmap_destroy(&p->controllers);
 
-<<<<<<< HEAD
     wdp_close(p->wdp);
-=======
-    dpif_close(p->dpif);
-    netdev_monitor_destroy(p->netdev_monitor);
-    HMAP_FOR_EACH_SAFE (ofport, next_ofport, hmap_node, &p->ports) {
-        hmap_remove(&p->ports, &ofport->hmap_node);
-        ofport_free(ofport);
-    }
-    shash_destroy(&p->port_by_name);
->>>>>>> 4bee421f
 
     switch_status_destroy(p->switch_status);
     netflow_destroy(p->netflow);
@@ -925,11 +848,6 @@
     free(p->serial_desc);
     free(p->dp_desc);
 
-<<<<<<< HEAD
-=======
-    hmap_destroy(&p->ports);
-
->>>>>>> 4bee421f
     free(p);
 }
 
@@ -994,7 +912,7 @@
     struct ofproto *ofproto = ofproto_;
     struct ofconn *ofconn;
 
-    LIST_FOR_EACH (ofconn, struct ofconn, node, &ofproto->all_conns) {
+    LIST_FOR_EACH (ofconn, node, &ofproto->all_conns) {
         struct ofp_port_status *ops;
         struct ofpbuf *b;
 
@@ -1018,12 +936,8 @@
     int i;
 
     for (i = 0; i < 50; i++) {
-<<<<<<< HEAD
         struct wdp_packet packet;
         int error;
-=======
-        struct ofpbuf *buf;
->>>>>>> 4bee421f
 
         error = wdp_recv(p->wdp, &packet);
         if (error) {
@@ -1118,16 +1032,9 @@
     struct ofconn *ofconn;
     size_t i;
 
-<<<<<<< HEAD
     wdp_recv_wait(p->wdp);
     wdp_port_poll_wait(p->wdp);
-    LIST_FOR_EACH (ofconn, struct ofconn, node, &p->all_conns) {
-=======
-    dpif_recv_wait(p->dpif);
-    dpif_port_poll_wait(p->dpif);
-    netdev_monitor_poll_wait(p->netdev_monitor);
     LIST_FOR_EACH (ofconn, node, &p->all_conns) {
->>>>>>> 4bee421f
         ofconn_wait(ofconn);
     }
     if (p->in_band) {
@@ -1140,21 +1047,7 @@
     if (p->sflow) {
         ofproto_sflow_wait(p->sflow);
     }
-<<<<<<< HEAD
-    HMAP_FOR_EACH (ofservice, struct ofservice, node, &p->services) {
-=======
-    if (!tag_set_is_empty(&p->revalidate_set)) {
-        poll_immediate_wake();
-    }
-    if (p->need_revalidate) {
-        /* Shouldn't happen, but if it does just go around again. */
-        VLOG_DBG_RL(&rl, "need revalidate in ofproto_wait_cb()");
-        poll_immediate_wake();
-    } else if (p->next_expiration != LLONG_MAX) {
-        poll_timer_wait_until(p->next_expiration);
-    }
     HMAP_FOR_EACH (ofservice, node, &p->services) {
->>>>>>> 4bee421f
         pvconn_wait(ofservice->pvconn);
     }
     for (i = 0; i < p->n_snoops; i++) {
@@ -1241,318 +1134,6 @@
 }
  
-<<<<<<< HEAD
-=======
-static void
-reinit_ports(struct ofproto *p)
-{
-    struct svec devnames;
-    struct ofport *ofport;
-    struct odp_port *odp_ports;
-    size_t n_odp_ports;
-    size_t i;
-
-    svec_init(&devnames);
-    HMAP_FOR_EACH (ofport, hmap_node, &p->ports) {
-        svec_add (&devnames, (char *) ofport->opp.name);
-    }
-    dpif_port_list(p->dpif, &odp_ports, &n_odp_ports);
-    for (i = 0; i < n_odp_ports; i++) {
-        svec_add (&devnames, odp_ports[i].devname);
-    }
-    free(odp_ports);
-
-    svec_sort_unique(&devnames);
-    for (i = 0; i < devnames.n; i++) {
-        update_port(p, devnames.names[i]);
-    }
-    svec_destroy(&devnames);
-}
-
-static size_t
-refresh_port_group(struct ofproto *p, unsigned int group)
-{
-    uint16_t *ports;
-    size_t n_ports;
-    struct ofport *port;
-
-    assert(group == DP_GROUP_ALL || group == DP_GROUP_FLOOD);
-
-    ports = xmalloc(hmap_count(&p->ports) * sizeof *ports);
-    n_ports = 0;
-    HMAP_FOR_EACH (port, hmap_node, &p->ports) {
-        if (group == DP_GROUP_ALL || !(port->opp.config & OFPPC_NO_FLOOD)) {
-            ports[n_ports++] = port->odp_port;
-        }
-    }
-    dpif_port_group_set(p->dpif, group, ports, n_ports);
-    free(ports);
-
-    return n_ports;
-}
-
-static void
-refresh_port_groups(struct ofproto *p)
-{
-    size_t n_flood = refresh_port_group(p, DP_GROUP_FLOOD);
-    size_t n_all = refresh_port_group(p, DP_GROUP_ALL);
-    if (p->sflow) {
-        ofproto_sflow_set_group_sizes(p->sflow, n_flood, n_all);
-    }
-}
-
-static struct ofport *
-make_ofport(const struct odp_port *odp_port)
-{
-    struct netdev_options netdev_options;
-    enum netdev_flags flags;
-    struct ofport *ofport;
-    struct netdev *netdev;
-    bool carrier;
-    int error;
-
-    memset(&netdev_options, 0, sizeof netdev_options);
-    netdev_options.name = odp_port->devname;
-    netdev_options.ethertype = NETDEV_ETH_TYPE_NONE;
-
-    error = netdev_open(&netdev_options, &netdev);
-    if (error) {
-        VLOG_WARN_RL(&rl, "ignoring port %s (%"PRIu16") because netdev %s "
-                     "cannot be opened (%s)",
-                     odp_port->devname, odp_port->port,
-                     odp_port->devname, strerror(error));
-        return NULL;
-    }
-
-    ofport = xmalloc(sizeof *ofport);
-    ofport->netdev = netdev;
-    ofport->odp_port = odp_port->port;
-    ofport->opp.port_no = odp_port_to_ofp_port(odp_port->port);
-    netdev_get_etheraddr(netdev, ofport->opp.hw_addr);
-    memcpy(ofport->opp.name, odp_port->devname,
-           MIN(sizeof ofport->opp.name, sizeof odp_port->devname));
-    ofport->opp.name[sizeof ofport->opp.name - 1] = '\0';
-
-    netdev_get_flags(netdev, &flags);
-    ofport->opp.config = flags & NETDEV_UP ? 0 : OFPPC_PORT_DOWN;
-
-    netdev_get_carrier(netdev, &carrier);
-    ofport->opp.state = carrier ? 0 : OFPPS_LINK_DOWN;
-
-    netdev_get_features(netdev,
-                        &ofport->opp.curr, &ofport->opp.advertised,
-                        &ofport->opp.supported, &ofport->opp.peer);
-    return ofport;
-}
-
-static bool
-ofport_conflicts(const struct ofproto *p, const struct odp_port *odp_port)
-{
-    if (get_port(p, odp_port->port)) {
-        VLOG_WARN_RL(&rl, "ignoring duplicate port %"PRIu16" in datapath",
-                     odp_port->port);
-        return true;
-    } else if (shash_find(&p->port_by_name, odp_port->devname)) {
-        VLOG_WARN_RL(&rl, "ignoring duplicate device %s in datapath",
-                     odp_port->devname);
-        return true;
-    } else {
-        return false;
-    }
-}
-
-static int
-ofport_equal(const struct ofport *a_, const struct ofport *b_)
-{
-    const struct ofp_phy_port *a = &a_->opp;
-    const struct ofp_phy_port *b = &b_->opp;
-
-    BUILD_ASSERT_DECL(sizeof *a == 48); /* Detect ofp_phy_port changes. */
-    return (a->port_no == b->port_no
-            && !memcmp(a->hw_addr, b->hw_addr, sizeof a->hw_addr)
-            && !strcmp((char *) a->name, (char *) b->name)
-            && a->state == b->state
-            && a->config == b->config
-            && a->curr == b->curr
-            && a->advertised == b->advertised
-            && a->supported == b->supported
-            && a->peer == b->peer);
-}
-
-static void
-send_port_status(struct ofproto *p, const struct ofport *ofport,
-                 uint8_t reason)
-{
-    /* XXX Should limit the number of queued port status change messages. */
-    struct ofconn *ofconn;
-    LIST_FOR_EACH (ofconn, node, &p->all_conns) {
-        struct ofp_port_status *ops;
-        struct ofpbuf *b;
-
-        if (!ofconn_receives_async_msgs(ofconn)) {
-            continue;
-        }
-
-        ops = make_openflow_xid(sizeof *ops, OFPT_PORT_STATUS, 0, &b);
-        ops->reason = reason;
-        ops->desc = ofport->opp;
-        hton_ofp_phy_port(&ops->desc);
-        queue_tx(b, ofconn, NULL);
-    }
-    if (p->ofhooks->port_changed_cb) {
-        p->ofhooks->port_changed_cb(reason, &ofport->opp, p->aux);
-    }
-}
-
-static void
-ofport_install(struct ofproto *p, struct ofport *ofport)
-{
-    const char *netdev_name = (const char *) ofport->opp.name;
-
-    netdev_monitor_add(p->netdev_monitor, ofport->netdev);
-    hmap_insert(&p->ports, &ofport->hmap_node, hash_int(ofport->odp_port, 0));
-    shash_add(&p->port_by_name, netdev_name, ofport);
-    if (p->sflow) {
-        ofproto_sflow_add_port(p->sflow, ofport->odp_port, netdev_name);
-    }
-}
-
-static void
-ofport_remove(struct ofproto *p, struct ofport *ofport)
-{
-    netdev_monitor_remove(p->netdev_monitor, ofport->netdev);
-    hmap_remove(&p->ports, &ofport->hmap_node);
-    shash_delete(&p->port_by_name,
-                 shash_find(&p->port_by_name, (char *) ofport->opp.name));
-    if (p->sflow) {
-        ofproto_sflow_del_port(p->sflow, ofport->odp_port);
-    }
-}
-
-static void
-ofport_free(struct ofport *ofport)
-{
-    if (ofport) {
-        netdev_close(ofport->netdev);
-        free(ofport);
-    }
-}
-
-static struct ofport *
-get_port(const struct ofproto *ofproto, uint16_t odp_port)
-{
-    struct ofport *port;
-
-    HMAP_FOR_EACH_IN_BUCKET (port, hmap_node,
-                             hash_int(odp_port, 0), &ofproto->ports) {
-        if (port->odp_port == odp_port) {
-            return port;
-        }
-    }
-    return NULL;
-}
-
-static void
-update_port(struct ofproto *p, const char *devname)
-{
-    struct odp_port odp_port;
-    struct ofport *old_ofport;
-    struct ofport *new_ofport;
-    int error;
-
-    COVERAGE_INC(ofproto_update_port);
-
-    /* Query the datapath for port information. */
-    error = dpif_port_query_by_name(p->dpif, devname, &odp_port);
-
-    /* Find the old ofport. */
-    old_ofport = shash_find_data(&p->port_by_name, devname);
-    if (!error) {
-        if (!old_ofport) {
-            /* There's no port named 'devname' but there might be a port with
-             * the same port number.  This could happen if a port is deleted
-             * and then a new one added in its place very quickly, or if a port
-             * is renamed.  In the former case we want to send an OFPPR_DELETE
-             * and an OFPPR_ADD, and in the latter case we want to send a
-             * single OFPPR_MODIFY.  We can distinguish the cases by comparing
-             * the old port's ifindex against the new port, or perhaps less
-             * reliably but more portably by comparing the old port's MAC
-             * against the new port's MAC.  However, this code isn't that smart
-             * and always sends an OFPPR_MODIFY (XXX). */
-            old_ofport = get_port(p, odp_port.port);
-        }
-    } else if (error != ENOENT && error != ENODEV) {
-        VLOG_WARN_RL(&rl, "dpif_port_query_by_name returned unexpected error "
-                     "%s", strerror(error));
-        return;
-    }
-
-    /* Create a new ofport. */
-    new_ofport = !error ? make_ofport(&odp_port) : NULL;
-
-    /* Eliminate a few pathological cases. */
-    if (!old_ofport && !new_ofport) {
-        return;
-    } else if (old_ofport && new_ofport) {
-        /* Most of the 'config' bits are OpenFlow soft state, but
-         * OFPPC_PORT_DOWN is maintained the kernel.  So transfer the OpenFlow
-         * bits from old_ofport.  (make_ofport() only sets OFPPC_PORT_DOWN and
-         * leaves the other bits 0.)  */
-        new_ofport->opp.config |= old_ofport->opp.config & ~OFPPC_PORT_DOWN;
-
-        if (ofport_equal(old_ofport, new_ofport)) {
-            /* False alarm--no change. */
-            ofport_free(new_ofport);
-            return;
-        }
-    }
-
-    /* Now deal with the normal cases. */
-    if (old_ofport) {
-        ofport_remove(p, old_ofport);
-    }
-    if (new_ofport) {
-        ofport_install(p, new_ofport);
-    }
-    send_port_status(p, new_ofport ? new_ofport : old_ofport,
-                     (!old_ofport ? OFPPR_ADD
-                      : !new_ofport ? OFPPR_DELETE
-                      : OFPPR_MODIFY));
-    ofport_free(old_ofport);
-
-    /* Update port groups. */
-    refresh_port_groups(p);
-}
-
-static int
-init_ports(struct ofproto *p)
-{
-    struct odp_port *ports;
-    size_t n_ports;
-    size_t i;
-    int error;
-
-    error = dpif_port_list(p->dpif, &ports, &n_ports);
-    if (error) {
-        return error;
-    }
-
-    for (i = 0; i < n_ports; i++) {
-        const struct odp_port *odp_port = &ports[i];
-        if (!ofport_conflicts(p, odp_port)) {
-            struct ofport *ofport = make_ofport(odp_port);
-            if (ofport) {
-                ofport_install(p, ofport);
-            }
-        }
-    }
-    free(ports);
-    refresh_port_groups(p);
-    return 0;
-}
--
->>>>>>> 4bee421f
 static struct ofconn *
 ofconn_create(struct ofproto *p, struct rconn *rconn, enum ofconn_type type)
 {
@@ -1762,73 +1343,6 @@
 }
  
-<<<<<<< HEAD
-=======
-/* Caller is responsible for initializing the 'cr' member of the returned
- * rule. */
-static struct rule *
-rule_create(struct ofproto *ofproto, struct rule *super,
-            const union ofp_action *actions, size_t n_actions,
-            uint16_t idle_timeout, uint16_t hard_timeout,
-            uint64_t flow_cookie, bool send_flow_removed)
-{
-    struct rule *rule = xzalloc(sizeof *rule);
-    rule->idle_timeout = idle_timeout;
-    rule->hard_timeout = hard_timeout;
-    rule->flow_cookie = flow_cookie;
-    rule->used = rule->created = time_msec();
-    rule->send_flow_removed = send_flow_removed;
-    rule->super = super;
-    if (super) {
-        list_push_back(&super->list, &rule->list);
-    } else {
-        list_init(&rule->list);
-    }
-    rule->n_actions = n_actions;
-    rule->actions = xmemdup(actions, n_actions * sizeof *actions);
-    netflow_flow_clear(&rule->nf_flow);
-    netflow_flow_update_time(ofproto->netflow, &rule->nf_flow, rule->created);
-
-    return rule;
-}
-
-static struct rule *
-rule_from_cls_rule(const struct cls_rule *cls_rule)
-{
-    return cls_rule ? CONTAINER_OF(cls_rule, struct rule, cr) : NULL;
-}
-
-static void
-rule_free(struct rule *rule)
-{
-    free(rule->actions);
-    free(rule->odp_actions);
-    free(rule);
-}
-
-/* Destroys 'rule'.  If 'rule' is a subrule, also removes it from its
- * super-rule's list of subrules.  If 'rule' is a super-rule, also iterates
- * through all of its subrules and revalidates them, destroying any that no
- * longer has a super-rule (which is probably all of them).
- *
- * Before calling this function, the caller must make have removed 'rule' from
- * the classifier.  If 'rule' is an exact-match rule, the caller is also
- * responsible for ensuring that it has been uninstalled from the datapath. */
-static void
-rule_destroy(struct ofproto *ofproto, struct rule *rule)
-{
-    if (!rule->super) {
-        struct rule *subrule, *next;
-        LIST_FOR_EACH_SAFE (subrule, next, list, &rule->list) {
-            revalidate_rule(ofproto, subrule);
-        }
-    } else {
-        list_remove(&rule->list);
-    }
-    rule_free(rule);
-}
-
->>>>>>> 4bee421f
 static bool
 rule_has_out_port(const struct wdp_rule *rule, uint16_t out_port)
 {
@@ -1881,37 +1395,8 @@
 handle_features_request(struct ofproto *p, struct ofconn *ofconn,
                         struct ofp_header *oh)
 {
-<<<<<<< HEAD
     struct ofpbuf *features;
     int error;
-=======
-    struct ofp_switch_features *osf;
-    struct ofpbuf *buf;
-    struct ofport *port;
-
-    osf = make_openflow_xid(sizeof *osf, OFPT_FEATURES_REPLY, oh->xid, &buf);
-    osf->datapath_id = htonll(p->datapath_id);
-    osf->n_buffers = htonl(pktbuf_capacity());
-    osf->n_tables = 2;
-    osf->capabilities = htonl(OFPC_FLOW_STATS | OFPC_TABLE_STATS |
-                              OFPC_PORT_STATS | OFPC_ARP_MATCH_IP);
-    osf->actions = htonl((1u << OFPAT_OUTPUT) |
-                         (1u << OFPAT_SET_VLAN_VID) |
-                         (1u << OFPAT_SET_VLAN_PCP) |
-                         (1u << OFPAT_STRIP_VLAN) |
-                         (1u << OFPAT_SET_DL_SRC) |
-                         (1u << OFPAT_SET_DL_DST) |
-                         (1u << OFPAT_SET_NW_SRC) |
-                         (1u << OFPAT_SET_NW_DST) |
-                         (1u << OFPAT_SET_NW_TOS) |
-                         (1u << OFPAT_SET_TP_SRC) |
-                         (1u << OFPAT_SET_TP_DST) |
-                         (1u << OFPAT_ENQUEUE));
-
-    HMAP_FOR_EACH (port, hmap_node, &p->ports) {
-        hton_ofp_phy_port(ofpbuf_put(buf, &port->opp, sizeof port->opp));
-    }
->>>>>>> 4bee421f
 
     error = wdp_get_features(p->wdp, &features);
     if (!error) {
@@ -1990,445 +1475,6 @@
     return 0;
 }
 
-<<<<<<< HEAD
-=======
-static void
-add_output_group_action(struct odp_actions *actions, uint16_t group,
-                        uint16_t *nf_output_iface)
-{
-    odp_actions_add(actions, ODPAT_OUTPUT_GROUP)->output_group.group = group;
-
-    if (group == DP_GROUP_ALL || group == DP_GROUP_FLOOD) {
-        *nf_output_iface = NF_OUT_FLOOD;
-    }
-}
-
-static void
-add_controller_action(struct odp_actions *actions, uint16_t max_len)
-{
-    union odp_action *a = odp_actions_add(actions, ODPAT_CONTROLLER);
-    a->controller.arg = max_len;
-}
-
-struct action_xlate_ctx {
-    /* Input. */
-    flow_t flow;                /* Flow to which these actions correspond. */
-    int recurse;                /* Recursion level, via xlate_table_action. */
-    struct ofproto *ofproto;
-    const struct ofpbuf *packet; /* The packet corresponding to 'flow', or a
-                                  * null pointer if we are revalidating
-                                  * without a packet to refer to. */
-
-    /* Output. */
-    struct odp_actions *out;    /* Datapath actions. */
-    tag_type *tags;             /* Tags associated with OFPP_NORMAL actions. */
-    bool may_set_up_flow;       /* True ordinarily; false if the actions must
-                                 * be reassessed for every packet. */
-    uint16_t nf_output_iface;   /* Output interface index for NetFlow. */
-};
-
-/* Maximum depth of flow table recursion (due to NXAST_RESUBMIT actions) in a
- * flow translation. */
-#define MAX_RESUBMIT_RECURSION 8
-
-static void do_xlate_actions(const union ofp_action *in, size_t n_in,
-                             struct action_xlate_ctx *ctx);
-
-static void
-add_output_action(struct action_xlate_ctx *ctx, uint16_t port)
-{
-    const struct ofport *ofport = get_port(ctx->ofproto, port);
-
-    if (ofport) {
-        if (ofport->opp.config & OFPPC_NO_FWD) {
-            /* Forwarding disabled on port. */
-            return;
-        }
-    } else {
-        /*
-         * We don't have an ofport record for this port, but it doesn't hurt to
-         * allow forwarding to it anyhow.  Maybe such a port will appear later
-         * and we're pre-populating the flow table.
-         */
-    }
-
-    odp_actions_add(ctx->out, ODPAT_OUTPUT)->output.port = port;
-    ctx->nf_output_iface = port;
-}
-
-static struct rule *
-lookup_valid_rule(struct ofproto *ofproto, const flow_t *flow)
-{
-    struct rule *rule;
-    rule = rule_from_cls_rule(classifier_lookup(&ofproto->cls, flow));
-
-    /* The rule we found might not be valid, since we could be in need of
-     * revalidation.  If it is not valid, don't return it. */
-    if (rule
-        && rule->super
-        && ofproto->need_revalidate
-        && !revalidate_rule(ofproto, rule)) {
-        COVERAGE_INC(ofproto_invalidated);
-        return NULL;
-    }
-
-    return rule;
-}
-
-static void
-xlate_table_action(struct action_xlate_ctx *ctx, uint16_t in_port)
-{
-    if (ctx->recurse < MAX_RESUBMIT_RECURSION) {
-        uint16_t old_in_port;
-        struct rule *rule;
-
-        /* Look up a flow with 'in_port' as the input port.  Then restore the
-         * original input port (otherwise OFPP_NORMAL and OFPP_IN_PORT will
-         * have surprising behavior). */
-        old_in_port = ctx->flow.in_port;
-        ctx->flow.in_port = in_port;
-        rule = lookup_valid_rule(ctx->ofproto, &ctx->flow);
-        ctx->flow.in_port = old_in_port;
-
-        if (rule) {
-            if (rule->super) {
-                rule = rule->super;
-            }
-
-            ctx->recurse++;
-            do_xlate_actions(rule->actions, rule->n_actions, ctx);
-            ctx->recurse--;
-        }
-    } else {
-        struct vlog_rate_limit recurse_rl = VLOG_RATE_LIMIT_INIT(1, 1);
-
-        VLOG_ERR_RL(&recurse_rl, "NXAST_RESUBMIT recursed over %d times",
-                    MAX_RESUBMIT_RECURSION);
-    }
-}
-
-static void
-xlate_output_action__(struct action_xlate_ctx *ctx,
-                      uint16_t port, uint16_t max_len)
-{
-    uint16_t odp_port;
-    uint16_t prev_nf_output_iface = ctx->nf_output_iface;
-
-    ctx->nf_output_iface = NF_OUT_DROP;
-
-    switch (port) {
-    case OFPP_IN_PORT:
-        add_output_action(ctx, ctx->flow.in_port);
-        break;
-    case OFPP_TABLE:
-        xlate_table_action(ctx, ctx->flow.in_port);
-        break;
-    case OFPP_NORMAL:
-        if (!ctx->ofproto->ofhooks->normal_cb(&ctx->flow, ctx->packet,
-                                              ctx->out, ctx->tags,
-                                              &ctx->nf_output_iface,
-                                              ctx->ofproto->aux)) {
-            COVERAGE_INC(ofproto_uninstallable);
-            ctx->may_set_up_flow = false;
-        }
-        break;
-    case OFPP_FLOOD:
-        add_output_group_action(ctx->out, DP_GROUP_FLOOD,
-                                &ctx->nf_output_iface);
-        break;
-    case OFPP_ALL:
-        add_output_group_action(ctx->out, DP_GROUP_ALL, &ctx->nf_output_iface);
-        break;
-    case OFPP_CONTROLLER:
-        add_controller_action(ctx->out, max_len);
-        break;
-    case OFPP_LOCAL:
-        add_output_action(ctx, ODPP_LOCAL);
-        break;
-    default:
-        odp_port = ofp_port_to_odp_port(port);
-        if (odp_port != ctx->flow.in_port) {
-            add_output_action(ctx, odp_port);
-        }
-        break;
-    }
-
-    if (prev_nf_output_iface == NF_OUT_FLOOD) {
-        ctx->nf_output_iface = NF_OUT_FLOOD;
-    } else if (ctx->nf_output_iface == NF_OUT_DROP) {
-        ctx->nf_output_iface = prev_nf_output_iface;
-    } else if (prev_nf_output_iface != NF_OUT_DROP &&
-               ctx->nf_output_iface != NF_OUT_FLOOD) {
-        ctx->nf_output_iface = NF_OUT_MULTI;
-    }
-}
-
-static void
-xlate_output_action(struct action_xlate_ctx *ctx,
-                    const struct ofp_action_output *oao)
-{
-    xlate_output_action__(ctx, ntohs(oao->port), ntohs(oao->max_len));
-}
-
-/* If the final ODP action in 'ctx' is "pop priority", drop it, as an
- * optimization, because we're going to add another action that sets the
- * priority immediately after, or because there are no actions following the
- * pop.  */
-static void
-remove_pop_action(struct action_xlate_ctx *ctx)
-{
-    size_t n = ctx->out->n_actions;
-    if (n > 0 && ctx->out->actions[n - 1].type == ODPAT_POP_PRIORITY) {
-        ctx->out->n_actions--;
-    }
-}
-
-static void
-xlate_enqueue_action(struct action_xlate_ctx *ctx,
-                     const struct ofp_action_enqueue *oae)
-{
-    uint16_t ofp_port, odp_port;
-    uint32_t priority;
-    int error;
-
-    error = dpif_queue_to_priority(ctx->ofproto->dpif, ntohl(oae->queue_id),
-                                   &priority);
-    if (error) {
-        /* Fall back to ordinary output action. */
-        xlate_output_action__(ctx, ntohs(oae->port), 0);
-        return;
-    }
-
-    /* Figure out ODP output port. */
-    ofp_port = ntohs(oae->port);
-    if (ofp_port != OFPP_IN_PORT) {
-        odp_port = ofp_port_to_odp_port(ofp_port);
-    } else {
-        odp_port = ctx->flow.in_port;
-    }
-
-    /* Add ODP actions. */
-    remove_pop_action(ctx);
-    odp_actions_add(ctx->out, ODPAT_SET_PRIORITY)->priority.priority
-        = priority;
-    add_output_action(ctx, odp_port);
-    odp_actions_add(ctx->out, ODPAT_POP_PRIORITY);
-
-    /* Update NetFlow output port. */
-    if (ctx->nf_output_iface == NF_OUT_DROP) {
-        ctx->nf_output_iface = odp_port;
-    } else if (ctx->nf_output_iface != NF_OUT_FLOOD) {
-        ctx->nf_output_iface = NF_OUT_MULTI;
-    }
-}
-
-static void
-xlate_set_queue_action(struct action_xlate_ctx *ctx,
-                       const struct nx_action_set_queue *nasq)
-{
-    uint32_t priority;
-    int error;
-
-    error = dpif_queue_to_priority(ctx->ofproto->dpif, ntohl(nasq->queue_id),
-                                   &priority);
-    if (error) {
-        /* Couldn't translate queue to a priority, so ignore.  A warning
-         * has already been logged. */
-        return;
-    }
-
-    remove_pop_action(ctx);
-    odp_actions_add(ctx->out, ODPAT_SET_PRIORITY)->priority.priority
-        = priority;
-}
-
-static void
-xlate_nicira_action(struct action_xlate_ctx *ctx,
-                    const struct nx_action_header *nah)
-{
-    const struct nx_action_resubmit *nar;
-    const struct nx_action_set_tunnel *nast;
-    const struct nx_action_set_queue *nasq;
-    union odp_action *oa;
-    int subtype = ntohs(nah->subtype);
-
-    assert(nah->vendor == htonl(NX_VENDOR_ID));
-    switch (subtype) {
-    case NXAST_RESUBMIT:
-        nar = (const struct nx_action_resubmit *) nah;
-        xlate_table_action(ctx, ofp_port_to_odp_port(ntohs(nar->in_port)));
-        break;
-
-    case NXAST_SET_TUNNEL:
-        nast = (const struct nx_action_set_tunnel *) nah;
-        oa = odp_actions_add(ctx->out, ODPAT_SET_TUNNEL);
-        ctx->flow.tun_id = oa->tunnel.tun_id = nast->tun_id;
-        break;
-
-    case NXAST_DROP_SPOOFED_ARP:
-        if (ctx->flow.dl_type == htons(ETH_TYPE_ARP)) {
-            odp_actions_add(ctx->out, ODPAT_DROP_SPOOFED_ARP);
-        }
-        break;
-
-    case NXAST_SET_QUEUE:
-        nasq = (const struct nx_action_set_queue *) nah;
-        xlate_set_queue_action(ctx, nasq);
-        break;
-
-    case NXAST_POP_QUEUE:
-        odp_actions_add(ctx->out, ODPAT_POP_PRIORITY);
-        break;
-
-    /* If you add a new action here that modifies flow data, don't forget to
-     * update the flow key in ctx->flow at the same time. */
-
-    default:
-        VLOG_DBG_RL(&rl, "unknown Nicira action type %"PRIu16, subtype);
-        break;
-    }
-}
-
-static void
-do_xlate_actions(const union ofp_action *in, size_t n_in,
-                 struct action_xlate_ctx *ctx)
-{
-    struct actions_iterator iter;
-    const union ofp_action *ia;
-    const struct ofport *port;
-
-    port = get_port(ctx->ofproto, ctx->flow.in_port);
-    if (port && port->opp.config & (OFPPC_NO_RECV | OFPPC_NO_RECV_STP) &&
-        port->opp.config & (eth_addr_equals(ctx->flow.dl_dst, eth_addr_stp)
-                            ? OFPPC_NO_RECV_STP : OFPPC_NO_RECV)) {
-        /* Drop this flow. */
-        return;
-    }
-
-    for (ia = actions_first(&iter, in, n_in); ia; ia = actions_next(&iter)) {
-        uint16_t type = ntohs(ia->type);
-        union odp_action *oa;
-
-        switch (type) {
-        case OFPAT_OUTPUT:
-            xlate_output_action(ctx, &ia->output);
-            break;
-
-        case OFPAT_SET_VLAN_VID:
-            oa = odp_actions_add(ctx->out, ODPAT_SET_VLAN_VID);
-            ctx->flow.dl_vlan = oa->vlan_vid.vlan_vid = ia->vlan_vid.vlan_vid;
-            break;
-
-        case OFPAT_SET_VLAN_PCP:
-            oa = odp_actions_add(ctx->out, ODPAT_SET_VLAN_PCP);
-            ctx->flow.dl_vlan_pcp = oa->vlan_pcp.vlan_pcp = ia->vlan_pcp.vlan_pcp;
-            break;
-
-        case OFPAT_STRIP_VLAN:
-            odp_actions_add(ctx->out, ODPAT_STRIP_VLAN);
-            ctx->flow.dl_vlan = htons(OFP_VLAN_NONE);
-            ctx->flow.dl_vlan_pcp = 0;
-            break;
-
-        case OFPAT_SET_DL_SRC:
-            oa = odp_actions_add(ctx->out, ODPAT_SET_DL_SRC);
-            memcpy(oa->dl_addr.dl_addr,
-                   ((struct ofp_action_dl_addr *) ia)->dl_addr, ETH_ADDR_LEN);
-            memcpy(ctx->flow.dl_src,
-                   ((struct ofp_action_dl_addr *) ia)->dl_addr, ETH_ADDR_LEN);
-            break;
-
-        case OFPAT_SET_DL_DST:
-            oa = odp_actions_add(ctx->out, ODPAT_SET_DL_DST);
-            memcpy(oa->dl_addr.dl_addr,
-                   ((struct ofp_action_dl_addr *) ia)->dl_addr, ETH_ADDR_LEN);
-            memcpy(ctx->flow.dl_dst,
-                   ((struct ofp_action_dl_addr *) ia)->dl_addr, ETH_ADDR_LEN);
-            break;
-
-        case OFPAT_SET_NW_SRC:
-            oa = odp_actions_add(ctx->out, ODPAT_SET_NW_SRC);
-            ctx->flow.nw_src = oa->nw_addr.nw_addr = ia->nw_addr.nw_addr;
-            break;
-
-        case OFPAT_SET_NW_DST:
-            oa = odp_actions_add(ctx->out, ODPAT_SET_NW_DST);
-            ctx->flow.nw_dst = oa->nw_addr.nw_addr = ia->nw_addr.nw_addr;
-            break;
-
-        case OFPAT_SET_NW_TOS:
-            oa = odp_actions_add(ctx->out, ODPAT_SET_NW_TOS);
-            ctx->flow.nw_tos = oa->nw_tos.nw_tos = ia->nw_tos.nw_tos;
-            break;
-
-        case OFPAT_SET_TP_SRC:
-            oa = odp_actions_add(ctx->out, ODPAT_SET_TP_SRC);
-            ctx->flow.tp_src = oa->tp_port.tp_port = ia->tp_port.tp_port;
-            break;
-
-        case OFPAT_SET_TP_DST:
-            oa = odp_actions_add(ctx->out, ODPAT_SET_TP_DST);
-            ctx->flow.tp_dst = oa->tp_port.tp_port = ia->tp_port.tp_port;
-            break;
-
-        case OFPAT_VENDOR:
-            xlate_nicira_action(ctx, (const struct nx_action_header *) ia);
-            break;
-
-        case OFPAT_ENQUEUE:
-            xlate_enqueue_action(ctx, (const struct ofp_action_enqueue *) ia);
-            break;
-
-        default:
-            VLOG_DBG_RL(&rl, "unknown action type %"PRIu16, type);
-            break;
-        }
-    }
-}
-
-static int
-xlate_actions(const union ofp_action *in, size_t n_in,
-              const flow_t *flow, struct ofproto *ofproto,
-              const struct ofpbuf *packet,
-              struct odp_actions *out, tag_type *tags, bool *may_set_up_flow,
-              uint16_t *nf_output_iface)
-{
-    tag_type no_tags = 0;
-    struct action_xlate_ctx ctx;
-    COVERAGE_INC(ofproto_ofp2odp);
-    odp_actions_init(out);
-    ctx.flow = *flow;
-    ctx.recurse = 0;
-    ctx.ofproto = ofproto;
-    ctx.packet = packet;
-    ctx.out = out;
-    ctx.tags = tags ? tags : &no_tags;
-    ctx.may_set_up_flow = true;
-    ctx.nf_output_iface = NF_OUT_DROP;
-    do_xlate_actions(in, n_in, &ctx);
-    remove_pop_action(&ctx);
-
-    /* Check with in-band control to see if we're allowed to set up this
-     * flow. */
-    if (!in_band_rule_check(ofproto->in_band, flow, out)) {
-        ctx.may_set_up_flow = false;
-    }
-
-    if (may_set_up_flow) {
-        *may_set_up_flow = ctx.may_set_up_flow;
-    }
-    if (nf_output_iface) {
-        *nf_output_iface = ctx.nf_output_iface;
-    }
-    if (odp_actions_overflow(out)) {
-        COVERAGE_INC(odp_overflow);
-        odp_actions_init(out);
-        return ofp_mkerr(OFPET_BAD_ACTION, OFPBAC_TOO_MANY);
-    }
-    return 0;
-}
-
->>>>>>> 4bee421f
 /* Checks whether 'ofconn' is a slave controller.  If so, returns an OpenFlow
  * error message code (composed with ofp_mkerr()) for the caller to propagate
  * upward.  Otherwise, returns 0.
@@ -2514,18 +1560,10 @@
     }
     opm = (struct ofp_port_mod *) oh;
 
-<<<<<<< HEAD
     if (wdp_port_query_by_number(p->wdp, ntohs(opm->port_no), &port)) {
         error = ofp_mkerr(OFPET_PORT_MOD_FAILED, OFPPMFC_BAD_PORT);
     } else if (memcmp(port.opp.hw_addr, opm->hw_addr, OFP_ETH_ALEN)) {
         error = ofp_mkerr(OFPET_PORT_MOD_FAILED, OFPPMFC_BAD_HW_ADDR);
-=======
-    port = get_port(p, ofp_port_to_odp_port(ntohs(opm->port_no)));
-    if (!port) {
-        return ofp_mkerr(OFPET_PORT_MOD_FAILED, OFPPMFC_BAD_PORT);
-    } else if (memcmp(port->opp.hw_addr, opm->hw_addr, OFP_ETH_ALEN)) {
-        return ofp_mkerr(OFPET_PORT_MOD_FAILED, OFPPMFC_BAD_HW_ADDR);
->>>>>>> 4bee421f
     } else {
         uint32_t mask, new_config;
 
@@ -2618,11 +1656,7 @@
 }
 
 static void
-<<<<<<< HEAD
 append_port_stat(struct wdp_port *port, struct ofconn *ofconn,
-=======
-append_port_stat(struct ofport *port, struct ofconn *ofconn,
->>>>>>> 4bee421f
                  struct ofpbuf **msgp)
 {
     struct netdev_stats stats;
@@ -2658,10 +1692,6 @@
     struct ofp_port_stats_request *psr;
     struct ofp_port_stats *ops;
     struct ofpbuf *msg;
-<<<<<<< HEAD
-=======
-    struct ofport *port;
->>>>>>> 4bee421f
 
     if (arg_size != sizeof *psr) {
         return ofp_mkerr(OFPET_BAD_REQUEST, OFPBRC_BAD_LEN);
@@ -2670,7 +1700,6 @@
 
     msg = start_stats_reply(osr, sizeof *ops * 16);
     if (psr->port_no != htons(OFPP_NONE)) {
-<<<<<<< HEAD
         struct wdp_port port;
 
         if (!wdp_port_query_by_number(p->wdp, ntohs(psr->port_no), &port)) {
@@ -2685,15 +1714,6 @@
         wdp_port_list(p->wdp, &ports, &n_ports);
         for (i = 0; i < n_ports; i++) {
             append_port_stat(&ports[i], ofconn, &msg);
-=======
-        port = get_port(p, ofp_port_to_odp_port(ntohs(psr->port_no)));
-        if (port) {
-            append_port_stat(port, ofconn, &msg);
-        }
-    } else {
-        HMAP_FOR_EACH (port, hmap_node, &p->ports) {
-            append_port_stat(port, ofconn, &msg);
->>>>>>> 4bee421f
         }
         wdp_port_array_free(ports, n_ports);
     }
@@ -2716,40 +1736,7 @@
 query_stats(struct ofproto *p, struct wdp_rule *rule,
             uint64_t *packet_countp, uint64_t *byte_countp)
 {
-<<<<<<< HEAD
     struct wdp_flow_stats stats;
-=======
-    uint64_t packet_count, byte_count;
-    struct rule *subrule;
-    struct odp_flow *odp_flows;
-    size_t n_odp_flows;
-
-    /* Start from historical data for 'rule' itself that are no longer tracked
-     * by the datapath.  This counts, for example, subrules that have
-     * expired. */
-    packet_count = rule->packet_count;
-    byte_count = rule->byte_count;
-
-    /* Prepare to ask the datapath for statistics on 'rule', or if it is
-     * wildcarded then on all of its subrules.
-     *
-     * Also, add any statistics that are not tracked by the datapath for each
-     * subrule.  This includes, for example, statistics for packets that were
-     * executed "by hand" by ofproto via dpif_execute() but must be accounted
-     * to a flow. */
-    n_odp_flows = rule->cr.wc.wildcards ? list_size(&rule->list) : 1;
-    odp_flows = xzalloc(n_odp_flows * sizeof *odp_flows);
-    if (rule->cr.wc.wildcards) {
-        size_t i = 0;
-        LIST_FOR_EACH (subrule, list, &rule->list) {
-            odp_flows[i++].key = subrule->cr.flow;
-            packet_count += subrule->packet_count;
-            byte_count += subrule->byte_count;
-        }
-    } else {
-        odp_flows[0].key = rule->cr.flow;
-    }
->>>>>>> 4bee421f
 
     if (!wdp_flow_get_stats(p->wdp, rule, &stats)) {
         *packet_countp = stats.n_packets;
@@ -2957,7 +1944,7 @@
 
 struct queue_stats_cbdata {
     struct ofconn *ofconn;
-    struct ofport *ofport;
+    struct wdp_port *wdp_port;
     struct ofpbuf *msg;
 };
 
@@ -2968,7 +1955,7 @@
     struct ofp_queue_stats *reply;
 
     reply = append_stats_reply(sizeof *reply, cbdata->ofconn, &cbdata->msg);
-    reply->port_no = htons(cbdata->ofport->opp.port_no);
+    reply->port_no = htons(cbdata->wdp_port->opp.port_no);
     memset(reply->pad, 0, sizeof reply->pad);
     reply->queue_id = htonl(queue_id);
     reply->tx_bytes = htonll(stats->tx_bytes);
@@ -2987,17 +1974,10 @@
 }
 
 static void
-<<<<<<< HEAD
 handle_queue_stats_for_port(struct wdp_port *port, uint32_t queue_id,
                             struct queue_stats_cbdata *cbdata)
 {
-    cbdata->port_no = port->opp.port_no;
-=======
-handle_queue_stats_for_port(struct ofport *port, uint32_t queue_id,
-                            struct queue_stats_cbdata *cbdata)
-{
-    cbdata->ofport = port;
->>>>>>> 4bee421f
+    cbdata->wdp_port = port;
     if (queue_id == OFPQ_ALL) {
         netdev_dump_queue_stats(port->netdev,
                                 handle_queue_stats_dump_cb, cbdata);
@@ -3033,7 +2013,6 @@
     port_no = ntohs(qsr->port_no);
     queue_id = ntohl(qsr->queue_id);
     if (port_no == OFPP_ALL) {
-<<<<<<< HEAD
         struct wdp_port *ports;
         size_t n_ports, i;
 
@@ -3041,14 +2020,9 @@
         /* XXX deal with wdp_port_list() errors */
         for (i = 0; i < n_ports; i++) {
             handle_queue_stats_for_port(&ports[i], queue_id, &cbdata);
-=======
-        HMAP_FOR_EACH (port, hmap_node, &ofproto->ports) {
-            handle_queue_stats_for_port(port, queue_id, &cbdata);
->>>>>>> 4bee421f
         }
         wdp_port_array_free(ports, n_ports);
     } else if (port_no < ofproto->max_ports) {
-<<<<<<< HEAD
         struct wdp_port port;
         int error;
 
@@ -3057,11 +2031,6 @@
             handle_queue_stats_for_port(&port, queue_id, &cbdata);
         } else {
             /* XXX deal with wdp_port_query_by_number() errors */
-=======
-        port = get_port(ofproto, ofp_port_to_odp_port(port_no));
-        if (port) {
-            handle_queue_stats_for_port(port, queue_id, &cbdata);
->>>>>>> 4bee421f
         }
         wdp_port_free(&port);
     } else {
@@ -3701,18 +2670,12 @@
     rule = wdp_flow_match(p->wdp, &flow);
     if (!rule) {
         /* Don't send a packet-in if OFPPC_NO_PACKET_IN asserted. */
-<<<<<<< HEAD
         struct wdp_port port;
 
         if (!wdp_port_query_by_number(p->wdp, packet->in_port, &port)) {
             bool no_packet_in = (port.opp.config & OFPPC_NO_PACKET_IN) != 0;
             wdp_port_free(&port);
             if (no_packet_in) {
-=======
-        struct ofport *port = get_port(p, msg->port);
-        if (port) {
-            if (port->opp.config & OFPPC_NO_PACKET_IN) {
->>>>>>> 4bee421f
                 COVERAGE_INC(ofproto_no_packet_in);
                 wdp_packet_destroy(packet);
                 return;
@@ -3740,14 +2703,9 @@
          *
          * See the top-level comment in fail-open.c for more information.
          */
-<<<<<<< HEAD
         send_packet_in(p, packet);
     } else {
         wdp_packet_destroy(packet);
-=======
-        send_packet_in(p, ofpbuf_clone_with_headroom(packet,
-                                                     DPIF_RECV_MSG_PADDING));
->>>>>>> 4bee421f
     }
 }
 
@@ -3810,7 +2768,6 @@
      * being added (and expiring).  (It also prevents processing OpenFlow
      * requests that would not add new flows, so it is imperfect.) */
 
-<<<<<<< HEAD
     struct ofproto_rule *ofproto_rule = ofproto_rule_cast(rule);
     struct wdp_flow_stats stats;
     struct ofpbuf *buf;
@@ -3819,62 +2776,6 @@
     if (ofproto_rule->send_flow_removed) {
         /* Compose most of the ofp_flow_removed before 'rule' is destroyed. */
         buf = compose_flow_removed(p, rule, reason);
-=======
-    prev = NULL;
-    LIST_FOR_EACH (ofconn, node, &p->all_conns) {
-        if (rule->send_flow_removed && rconn_is_connected(ofconn->rconn)
-            && ofconn_receives_async_msgs(ofconn)) {
-            if (prev) {
-                queue_tx(ofpbuf_clone(buf), prev, prev->reply_counter);
-            } else {
-                buf = compose_flow_removed(p, rule, now, reason);
-            }
-            prev = ofconn;
-        }
-    }
-    if (prev) {
-        queue_tx(buf, prev, prev->reply_counter);
-    }
-}
-
-
-static void
-expire_rule(struct cls_rule *cls_rule, void *p_)
-{
-    struct ofproto *p = p_;
-    struct rule *rule = rule_from_cls_rule(cls_rule);
-    long long int hard_expire, idle_expire, expire, now;
-
-    hard_expire = (rule->hard_timeout
-                   ? rule->created + rule->hard_timeout * 1000
-                   : LLONG_MAX);
-    idle_expire = (rule->idle_timeout
-                   && (rule->super || list_is_empty(&rule->list))
-                   ? rule->used + rule->idle_timeout * 1000
-                   : LLONG_MAX);
-    expire = MIN(hard_expire, idle_expire);
-
-    now = time_msec();
-    if (now < expire) {
-        if (rule->installed && now >= rule->used + 5000) {
-            uninstall_idle_flow(p, rule);
-        } else if (!rule->cr.wc.wildcards) {
-            active_timeout(p, rule);
-        }
-
-        return;
-    }
-
-    COVERAGE_INC(ofproto_expired);
-
-    /* Update stats.  This code will be a no-op if the rule expired
-     * due to an idle timeout. */
-    if (rule->cr.wc.wildcards) {
-        struct rule *subrule, *next;
-        LIST_FOR_EACH_SAFE (subrule, next, list, &rule->list) {
-            rule_remove(p, subrule);
-        }
->>>>>>> 4bee421f
     } else {
         buf = NULL;
     }
@@ -3894,7 +2795,7 @@
         ofr->packet_count = htonll(stats.n_packets);
         ofr->byte_count = htonll(stats.n_bytes);
 
-        LIST_FOR_EACH (ofconn, struct ofconn, node, &p->all_conns) {
+        LIST_FOR_EACH (ofconn, node, &p->all_conns) {
             if (rconn_is_connected(ofconn->rconn)) {
                 if (prev) {
                     queue_tx(ofpbuf_clone(buf), prev, prev->reply_counter);
@@ -4054,12 +2955,7 @@
 {
     struct wdp_port port;
 
-<<<<<<< HEAD
     if (!wdp_port_query_by_number(ofproto->wdp, OFPP_LOCAL, &port)) {
-=======
-    port = get_port(ofproto, ODPP_LOCAL);
-    if (port) {
->>>>>>> 4bee421f
         uint8_t ea[ETH_ADDR_LEN];
         int error;
 
