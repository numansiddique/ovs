/*
 * Copyright (c) 2007, 2008, 2009, 2010 Nicira Networks.
 * Distributed under the terms of the GNU GPL version 2.
 *
 * Significant portions of this file may be copied from parts of the Linux
 * kernel, by Linus Torvalds and others.
 */

/* Functions for managing the dp interface/device. */

#include <linux/init.h>
#include <linux/module.h>
#include <linux/fs.h>
#include <linux/if_arp.h>
#include <linux/if_vlan.h>
#include <linux/in.h>
#include <linux/ip.h>
#include <linux/delay.h>
#include <linux/time.h>
#include <linux/etherdevice.h>
#include <linux/kernel.h>
#include <linux/kthread.h>
#include <linux/mutex.h>
#include <linux/percpu.h>
#include <linux/rcupdate.h>
#include <linux/tcp.h>
#include <linux/udp.h>
#include <linux/version.h>
#include <linux/ethtool.h>
#include <linux/random.h>
#include <linux/wait.h>
#include <asm/system.h>
#include <asm/div64.h>
#include <asm/bug.h>
#include <linux/highmem.h>
#include <linux/netfilter_bridge.h>
#include <linux/netfilter_ipv4.h>
#include <linux/inetdevice.h>
#include <linux/list.h>
#include <linux/rculist.h>
#include <linux/workqueue.h>
#include <linux/dmi.h>
#include <net/inet_ecn.h>
#include <linux/compat.h>

#include "openvswitch/xflow.h"
#include "datapath.h"
#include "actions.h"
#include "flow.h"
#include "xflow-compat.h"
#include "table.h"
#include "vport-internal_dev.h"

#include "compat.h"


int (*dp_ioctl_hook)(struct net_device *dev, struct ifreq *rq, int cmd);
EXPORT_SYMBOL(dp_ioctl_hook);

/* Datapaths.  Protected on the read side by rcu_read_lock, on the write side
 * by dp_mutex.
 *
 * dp_mutex nests inside the RTNL lock: if you need both you must take the RTNL
 * lock first.
 *
 * It is safe to access the datapath and dp_port structures with just
 * dp_mutex.
 */
static struct datapath *dps[XFLOW_MAX];
static DEFINE_MUTEX(dp_mutex);

/* Number of milliseconds between runs of the maintenance thread. */
#define MAINT_SLEEP_MSECS 1000

static int new_dp_port(struct datapath *, struct xflow_port *, int port_no);

/* Must be called with rcu_read_lock or dp_mutex. */
struct datapath *get_dp(int dp_idx)
{
	if (dp_idx < 0 || dp_idx >= XFLOW_MAX)
		return NULL;
	return rcu_dereference(dps[dp_idx]);
}
EXPORT_SYMBOL_GPL(get_dp);

static struct datapath *get_dp_locked(int dp_idx)
{
	struct datapath *dp;

	mutex_lock(&dp_mutex);
	dp = get_dp(dp_idx);
	if (dp)
		mutex_lock(&dp->mutex);
	mutex_unlock(&dp_mutex);
	return dp;
}

/* Must be called with rcu_read_lock or RTNL lock. */
const char *dp_name(const struct datapath *dp)
{
	return vport_get_name(dp->ports[XFLOWP_LOCAL]->vport);
}

static inline size_t br_nlmsg_size(void)
{
	return NLMSG_ALIGN(sizeof(struct ifinfomsg))
	       + nla_total_size(IFNAMSIZ) /* IFLA_IFNAME */
	       + nla_total_size(MAX_ADDR_LEN) /* IFLA_ADDRESS */
	       + nla_total_size(4) /* IFLA_MASTER */
	       + nla_total_size(4) /* IFLA_MTU */
	       + nla_total_size(4) /* IFLA_LINK */
	       + nla_total_size(1); /* IFLA_OPERSTATE */
}

static int dp_fill_ifinfo(struct sk_buff *skb,
			  const struct dp_port *port,
			  int event, unsigned int flags)
{
	const struct datapath *dp = port->dp;
	int ifindex = vport_get_ifindex(port->vport);
	int iflink = vport_get_iflink(port->vport);
	struct ifinfomsg *hdr;
	struct nlmsghdr *nlh;

	if (ifindex < 0)
		return ifindex;

	if (iflink < 0)
		return iflink;

	nlh = nlmsg_put(skb, 0, 0, event, sizeof(*hdr), flags);
	if (nlh == NULL)
		return -EMSGSIZE;

	hdr = nlmsg_data(nlh);
	hdr->ifi_family = AF_BRIDGE;
	hdr->__ifi_pad = 0;
	hdr->ifi_type = ARPHRD_ETHER;
	hdr->ifi_index = ifindex;
	hdr->ifi_flags = vport_get_flags(port->vport);
	hdr->ifi_change = 0;

	NLA_PUT_STRING(skb, IFLA_IFNAME, vport_get_name(port->vport));
	NLA_PUT_U32(skb, IFLA_MASTER, vport_get_ifindex(dp->ports[XFLOWP_LOCAL]->vport));
	NLA_PUT_U32(skb, IFLA_MTU, vport_get_mtu(port->vport));
#ifdef IFLA_OPERSTATE
	NLA_PUT_U8(skb, IFLA_OPERSTATE,
		   vport_is_running(port->vport)
			? vport_get_operstate(port->vport)
			: IF_OPER_DOWN);
#endif

	NLA_PUT(skb, IFLA_ADDRESS, ETH_ALEN,
					vport_get_addr(port->vport));

	if (ifindex != iflink)
		NLA_PUT_U32(skb, IFLA_LINK,iflink);

	return nlmsg_end(skb, nlh);

nla_put_failure:
	nlmsg_cancel(skb, nlh);
	return -EMSGSIZE;
}

static void dp_ifinfo_notify(int event, struct dp_port *port)
{
	struct sk_buff *skb;
	int err = -ENOBUFS;

	skb = nlmsg_new(br_nlmsg_size(), GFP_KERNEL);
	if (skb == NULL)
		goto errout;

	err = dp_fill_ifinfo(skb, port, event, 0);
	if (err < 0) {
		/* -EMSGSIZE implies BUG in br_nlmsg_size() */
		WARN_ON(err == -EMSGSIZE);
		kfree_skb(skb);
		goto errout;
	}
	rtnl_notify(skb, &init_net, 0, RTNLGRP_LINK, NULL, GFP_KERNEL);
	return;
errout:
	if (err < 0)
		rtnl_set_sk_err(&init_net, RTNLGRP_LINK, err);
}

static void release_dp(struct kobject *kobj)
{
	struct datapath *dp = container_of(kobj, struct datapath, ifobj);
	kfree(dp);
}

static struct kobj_type dp_ktype = {
	.release = release_dp
};

static int create_dp(int dp_idx, const char __user *devnamep)
{
	struct xflow_port internal_dev_port;
	char devname[IFNAMSIZ];
	struct datapath *dp;
	int err;
	int i;

	if (devnamep) {
		int retval = strncpy_from_user(devname, devnamep, IFNAMSIZ);
		if (retval < 0) {
			err = -EFAULT;
			goto err;
		} else if (retval >= IFNAMSIZ) {
			err = -ENAMETOOLONG;
			goto err;
		}
	} else {
		snprintf(devname, sizeof devname, "of%d", dp_idx);
	}

	rtnl_lock();
	mutex_lock(&dp_mutex);
	err = -ENODEV;
	if (!try_module_get(THIS_MODULE))
		goto err_unlock;

	/* Exit early if a datapath with that number already exists.
	 * (We don't use -EEXIST because that's ambiguous with 'devname'
	 * conflicting with an existing network device name.) */
	err = -EBUSY;
	if (get_dp(dp_idx))
		goto err_put_module;

	err = -ENOMEM;
	dp = kzalloc(sizeof *dp, GFP_KERNEL);
	if (dp == NULL)
		goto err_put_module;
	INIT_LIST_HEAD(&dp->port_list);
	mutex_init(&dp->mutex);
	dp->dp_idx = dp_idx;
	for (i = 0; i < DP_N_QUEUES; i++)
		skb_queue_head_init(&dp->queues[i]);
	init_waitqueue_head(&dp->waitqueue);

	/* Initialize kobject for bridge.  This will be added as
	 * /sys/class/net/<devname>/brif later, if sysfs is enabled. */
	dp->ifobj.kset = NULL;
	kobject_init(&dp->ifobj, &dp_ktype);

	/* Allocate table. */
	err = -ENOMEM;
	rcu_assign_pointer(dp->table, tbl_create(0));
	if (!dp->table)
		goto err_free_dp;

	/* Set up our datapath device. */
	BUILD_BUG_ON(sizeof(internal_dev_port.devname) != sizeof(devname));
	strcpy(internal_dev_port.devname, devname);
	internal_dev_port.flags = XFLOW_PORT_INTERNAL;
	err = new_dp_port(dp, &internal_dev_port, XFLOWP_LOCAL);
	if (err) {
		if (err == -EBUSY)
			err = -EEXIST;

		goto err_destroy_table;
	}

	dp->drop_frags = 0;
	dp->stats_percpu = alloc_percpu(struct dp_stats_percpu);
	if (!dp->stats_percpu)
		goto err_destroy_local_port;

	rcu_assign_pointer(dps[dp_idx], dp);
	mutex_unlock(&dp_mutex);
	rtnl_unlock();

	dp_sysfs_add_dp(dp);

	return 0;

err_destroy_local_port:
	dp_detach_port(dp->ports[XFLOWP_LOCAL], 1);
err_destroy_table:
	tbl_destroy(dp->table, NULL);
err_free_dp:
	kfree(dp);
err_put_module:
	module_put(THIS_MODULE);
err_unlock:
	mutex_unlock(&dp_mutex);
	rtnl_unlock();
err:
	return err;
}

static void do_destroy_dp(struct datapath *dp)
{
	struct dp_port *p, *n;
	int i;

	list_for_each_entry_safe (p, n, &dp->port_list, node)
		if (p->port_no != XFLOWP_LOCAL)
			dp_detach_port(p, 1);

	dp_sysfs_del_dp(dp);

	rcu_assign_pointer(dps[dp->dp_idx], NULL);

	dp_detach_port(dp->ports[XFLOWP_LOCAL], 1);

	tbl_destroy(dp->table, flow_free_tbl);

	for (i = 0; i < DP_N_QUEUES; i++)
		skb_queue_purge(&dp->queues[i]);
	for (i = 0; i < DP_MAX_GROUPS; i++)
		kfree(dp->groups[i]);
	free_percpu(dp->stats_percpu);
	kobject_put(&dp->ifobj);
	module_put(THIS_MODULE);
}

static int destroy_dp(int dp_idx)
{
	struct datapath *dp;
	int err;

	rtnl_lock();
	mutex_lock(&dp_mutex);
	dp = get_dp(dp_idx);
	err = -ENODEV;
	if (!dp)
		goto err_unlock;

	do_destroy_dp(dp);
	err = 0;

err_unlock:
	mutex_unlock(&dp_mutex);
	rtnl_unlock();
	return err;
}

static void release_dp_port(struct kobject *kobj)
{
	struct dp_port *p = container_of(kobj, struct dp_port, kobj);
	kfree(p);
}

static struct kobj_type brport_ktype = {
#ifdef CONFIG_SYSFS
	.sysfs_ops = &brport_sysfs_ops,
#endif
	.release = release_dp_port
};

/* Called with RTNL lock and dp_mutex. */
static int new_dp_port(struct datapath *dp, struct xflow_port *xflow_port, int port_no)
{
	struct vport *vport;
	struct dp_port *p;
	int err;

	vport = vport_locate(xflow_port->devname);
	if (!vport) {
		vport_lock();

		if (xflow_port->flags & XFLOW_PORT_INTERNAL)
			vport = vport_add(xflow_port->devname, "internal", NULL);
		else
			vport = vport_add(xflow_port->devname, "netdev", NULL);

		vport_unlock();

		if (IS_ERR(vport))
			return PTR_ERR(vport);
	}

	p = kzalloc(sizeof(*p), GFP_KERNEL);
	if (!p)
		return -ENOMEM;

	p->port_no = port_no;
	p->dp = dp;
	atomic_set(&p->sflow_pool, 0);

	err = vport_attach(vport, p);
	if (err) {
		kfree(p);
		return err;
	}

	rcu_assign_pointer(dp->ports[port_no], p);
	list_add_rcu(&p->node, &dp->port_list);
	dp->n_ports++;

	/* Initialize kobject for bridge.  This will be added as
	 * /sys/class/net/<devname>/brport later, if sysfs is enabled. */
	p->kobj.kset = NULL;
	kobject_init(&p->kobj, &brport_ktype);

	dp_ifinfo_notify(RTM_NEWLINK, p);

	return 0;
}

static int attach_port(int dp_idx, struct xflow_port __user *portp)
{
	struct datapath *dp;
	struct xflow_port port;
	int port_no;
	int err;

	err = -EFAULT;
	if (copy_from_user(&port, portp, sizeof port))
		goto out;
	port.devname[IFNAMSIZ - 1] = '\0';

	rtnl_lock();
	dp = get_dp_locked(dp_idx);
	err = -ENODEV;
	if (!dp)
		goto out_unlock_rtnl;

	for (port_no = 1; port_no < DP_MAX_PORTS; port_no++)
		if (!dp->ports[port_no])
			goto got_port_no;
	err = -EFBIG;
	goto out_unlock_dp;

got_port_no:
	err = new_dp_port(dp, &port, port_no);
	if (err)
		goto out_unlock_dp;

	set_internal_devs_mtu(dp);
	dp_sysfs_add_if(dp->ports[port_no]);

	err = put_user(port_no, &portp->port);

out_unlock_dp:
	mutex_unlock(&dp->mutex);
out_unlock_rtnl:
	rtnl_unlock();
out:
	return err;
}

int dp_detach_port(struct dp_port *p, int may_delete)
{
	struct vport *vport = p->vport;
	int err;

	ASSERT_RTNL();

	if (p->port_no != XFLOWP_LOCAL)
		dp_sysfs_del_if(p);
	dp_ifinfo_notify(RTM_DELLINK, p);

	/* First drop references to device. */
	p->dp->n_ports--;
	list_del_rcu(&p->node);
	rcu_assign_pointer(p->dp->ports[p->port_no], NULL);

	err = vport_detach(vport);
	if (err)
		return err;

	/* Then wait until no one is still using it, and destroy it. */
	synchronize_rcu();

	if (may_delete) {
		const char *port_type = vport_get_type(vport);

		if (!strcmp(port_type, "netdev") || !strcmp(port_type, "internal")) {
			vport_lock();
			vport_del(vport);
			vport_unlock();
		}
	}

	kobject_put(&p->kobj);

	return 0;
}

static int detach_port(int dp_idx, int port_no)
{
	struct dp_port *p;
	struct datapath *dp;
	int err;

	err = -EINVAL;
	if (port_no < 0 || port_no >= DP_MAX_PORTS || port_no == XFLOWP_LOCAL)
		goto out;

	rtnl_lock();
	dp = get_dp_locked(dp_idx);
	err = -ENODEV;
	if (!dp)
		goto out_unlock_rtnl;

	p = dp->ports[port_no];
	err = -ENOENT;
	if (!p)
		goto out_unlock_dp;

	err = dp_detach_port(p, 1);

out_unlock_dp:
	mutex_unlock(&dp->mutex);
out_unlock_rtnl:
	rtnl_unlock();
out:
	return err;
}

/* Must be called with rcu_read_lock. */
void dp_process_received_packet(struct dp_port *p, struct sk_buff *skb)
{
	struct datapath *dp = p->dp;
	struct dp_stats_percpu *stats;
	int stats_counter_off;
	struct xflow_key key;
	struct tbl_node *flow_node;

	WARN_ON_ONCE(skb_shared(skb));
	skb_warn_if_lro(skb);

	OVS_CB(skb)->dp_port = p;

	if (flow_extract(skb, p ? p->port_no : XFLOWP_NONE, &key)) {
		if (dp->drop_frags) {
			kfree_skb(skb);
			stats_counter_off = offsetof(struct dp_stats_percpu, n_frags);
			goto out;
		}
	}

	flow_node = tbl_lookup(rcu_dereference(dp->table), &key, flow_hash(&key), flow_cmp);
	if (flow_node) {
		struct sw_flow *flow = flow_cast(flow_node);
		struct sw_flow_actions *acts = rcu_dereference(flow->sf_acts);
		flow_used(flow, skb);
		execute_actions(dp, skb, &key, acts->actions, acts->n_actions,
				GFP_ATOMIC);
		stats_counter_off = offsetof(struct dp_stats_percpu, n_hit);
	} else {
		stats_counter_off = offsetof(struct dp_stats_percpu, n_missed);
		dp_output_control(dp, skb, _XFLOWL_MISS_NR, OVS_CB(skb)->tun_id);
	}

out:
	local_bh_disable();
	stats = per_cpu_ptr(dp->stats_percpu, smp_processor_id());
	(*(u64 *)((u8 *)stats + stats_counter_off))++;
	local_bh_enable();
}

#if defined(CONFIG_XEN) && defined(HAVE_PROTO_DATA_VALID)
/* This code is based on skb_checksum_setup() from Xen's net/dev/core.c.  We
 * can't call this function directly because it isn't exported in all
 * versions. */
int vswitch_skb_checksum_setup(struct sk_buff *skb)
{
	struct iphdr *iph;
	unsigned char *th;
	int err = -EPROTO;
	__u16 csum_start, csum_offset;

	if (!skb->proto_csum_blank)
		return 0;

	if (skb->protocol != htons(ETH_P_IP))
		goto out;

	if (!pskb_may_pull(skb, skb_network_header(skb) + sizeof(struct iphdr) - skb->data))
		goto out;

	iph = ip_hdr(skb);
	th = skb_network_header(skb) + 4 * iph->ihl;

	csum_start = th - skb->head;
	switch (iph->protocol) {
	case IPPROTO_TCP:
		csum_offset = offsetof(struct tcphdr, check);
		break;
	case IPPROTO_UDP:
		csum_offset = offsetof(struct udphdr, check);
		break;
	default:
		if (net_ratelimit())
			printk(KERN_ERR "Attempting to checksum a non-"
			       "TCP/UDP packet, dropping a protocol"
			       " %d packet", iph->protocol);
		goto out;
	}

	if (!pskb_may_pull(skb, th + csum_offset + 2 - skb->data))
		goto out;

	skb->ip_summed = CHECKSUM_PARTIAL;
	skb->proto_csum_blank = 0;

#if LINUX_VERSION_CODE >= KERNEL_VERSION(2,6,22)
	skb->csum_start = csum_start;
	skb->csum_offset = csum_offset;
#else
	skb_set_transport_header(skb, csum_start - skb_headroom(skb));
	skb->csum = csum_offset;
#endif

	err = 0;

out:
	return err;
}
#endif /* CONFIG_XEN && HAVE_PROTO_DATA_VALID */

 /* Types of checksums that we can receive (these all refer to L4 checksums):
 * 1. CHECKSUM_NONE: Device that did not compute checksum, contains full
 *	(though not verified) checksum in packet but not in skb->csum.  Packets
 *	from the bridge local port will also have this type.
 * 2. CHECKSUM_COMPLETE (CHECKSUM_HW): Good device that computes checksums,
 *	also the GRE module.  This is the same as CHECKSUM_NONE, except it has
 *	a valid skb->csum.  Importantly, both contain a full checksum (not
 *	verified) in the packet itself.  The only difference is that if the
 *	packet gets to L4 processing on this machine (not in DomU) we won't
 *	have to recompute the checksum to verify.  Most hardware devices do not
 *	produce packets with this type, even if they support receive checksum
 *	offloading (they produce type #5).
 * 3. CHECKSUM_PARTIAL (CHECKSUM_HW): Packet without full checksum and needs to
 *	be computed if it is sent off box.  Unfortunately on earlier kernels,
 *	this case is impossible to distinguish from #2, despite having opposite
 *	meanings.  Xen adds an extra field on earlier kernels (see #4) in order
 *	to distinguish the different states.
 * 4. CHECKSUM_UNNECESSARY (with proto_csum_blank true): This packet was
 *	generated locally by a Xen DomU and has a partial checksum.  If it is
 *	handled on this machine (Dom0 or DomU), then the checksum will not be
 *	computed.  If it goes off box, the checksum in the packet needs to be
 *	completed.  Calling skb_checksum_setup converts this to CHECKSUM_HW
 *	(CHECKSUM_PARTIAL) so that the checksum can be completed.  In later
 *	kernels, this combination is replaced with CHECKSUM_PARTIAL.
 * 5. CHECKSUM_UNNECESSARY (with proto_csum_blank false): Packet with a correct
 *	full checksum or using a protocol without a checksum.  skb->csum is
 *	undefined.  This is common from devices with receive checksum
 *	offloading.  This is somewhat similar to CHECKSUM_NONE, except that
 *	nobody will try to verify the checksum with CHECKSUM_UNNECESSARY.
 *
 * Note that on earlier kernels, CHECKSUM_COMPLETE and CHECKSUM_PARTIAL are
 * both defined as CHECKSUM_HW.  Normally the meaning of CHECKSUM_HW is clear
 * based on whether it is on the transmit or receive path.  After the datapath
 * it will be intepreted as CHECKSUM_PARTIAL.  If the packet already has a
 * checksum, we will panic.  Since we can receive packets with checksums, we
 * assume that all CHECKSUM_HW packets have checksums and map them to
 * CHECKSUM_NONE, which has a similar meaning (the it is only different if the
 * packet is processed by the local IP stack, in which case it will need to
 * be reverified).  If we receive a packet with CHECKSUM_HW that really means
 * CHECKSUM_PARTIAL, it will be sent with the wrong checksum.  However, there
 * shouldn't be any devices that do this with bridging. */
void compute_ip_summed(struct sk_buff *skb, bool xmit)
{
	/* For our convenience these defines change repeatedly between kernel
	 * versions, so we can't just copy them over... */
	switch (skb->ip_summed) {
	case CHECKSUM_NONE:
		OVS_CB(skb)->ip_summed = OVS_CSUM_NONE;
		break;
	case CHECKSUM_UNNECESSARY:
		OVS_CB(skb)->ip_summed = OVS_CSUM_UNNECESSARY;
		break;
#ifdef CHECKSUM_HW
	/* In theory this could be either CHECKSUM_PARTIAL or CHECKSUM_COMPLETE.
	 * However, on the receive side we should only get CHECKSUM_PARTIAL
	 * packets from Xen, which uses some special fields to represent this
	 * (see below).  Since we can only make one type work, pick the one
	 * that actually happens in practice.
	 *
	 * On the transmit side (basically after skb_checksum_setup()
	 * has been run or on internal dev transmit), packets with
	 * CHECKSUM_COMPLETE aren't generated, so assume CHECKSUM_PARTIAL. */
	case CHECKSUM_HW:
		if (!xmit)
			OVS_CB(skb)->ip_summed = OVS_CSUM_COMPLETE;
		else
			OVS_CB(skb)->ip_summed = OVS_CSUM_PARTIAL;

		break;
#else
	case CHECKSUM_COMPLETE:
		OVS_CB(skb)->ip_summed = OVS_CSUM_COMPLETE;
		break;
	case CHECKSUM_PARTIAL:
		OVS_CB(skb)->ip_summed = OVS_CSUM_PARTIAL;
		break;
#endif
	default:
		printk(KERN_ERR "openvswitch: unknown checksum type %d\n",
		       skb->ip_summed);
		/* None seems the safest... */
		OVS_CB(skb)->ip_summed = OVS_CSUM_NONE;
	}	

#if defined(CONFIG_XEN) && defined(HAVE_PROTO_DATA_VALID)
	/* Xen has a special way of representing CHECKSUM_PARTIAL on older
	 * kernels. It should not be set on the transmit path though. */
	if (skb->proto_csum_blank)
		OVS_CB(skb)->ip_summed = OVS_CSUM_PARTIAL;

	WARN_ON_ONCE(skb->proto_csum_blank && xmit);
#endif
}

/* This function closely resembles skb_forward_csum() used by the bridge.  It
 * is slightly different because we are only concerned with bridging and not
 * other types of forwarding and can get away with slightly more optimal
 * behavior.*/
void forward_ip_summed(struct sk_buff *skb)
{
#ifdef CHECKSUM_HW
	if (OVS_CB(skb)->ip_summed == OVS_CSUM_COMPLETE)
		skb->ip_summed = CHECKSUM_NONE;
#endif
}

/* Append each packet in 'skb' list to 'queue'.  There will be only one packet
 * unless we broke up a GSO packet. */
static int queue_control_packets(struct sk_buff *skb, struct sk_buff_head *queue,
				 int queue_no, u32 arg)
{
	struct sk_buff *nskb;
	int port_no;
	int err;

	if (OVS_CB(skb)->dp_port)
		port_no = OVS_CB(skb)->dp_port->port_no;
	else
		port_no = XFLOWP_LOCAL;

	do {
		struct xflow_msg *header;

		nskb = skb->next;
		skb->next = NULL;

		err = skb_cow(skb, sizeof *header);
		if (err)
			goto err_kfree_skbs;

		header = (struct xflow_msg*)__skb_push(skb, sizeof *header);
		header->type = queue_no;
		header->length = skb->len;
		header->port = port_no;
		header->reserved = 0;
		header->arg = arg;
		skb_queue_tail(queue, skb);

		skb = nskb;
	} while (skb);
	return 0;

err_kfree_skbs:
	kfree_skb(skb);
	while ((skb = nskb) != NULL) {
		nskb = skb->next;
		kfree_skb(skb);
	}
	return err;
}

int dp_output_control(struct datapath *dp, struct sk_buff *skb, int queue_no,
		      u32 arg)
{
	struct dp_stats_percpu *stats;
	struct sk_buff_head *queue;
	int err;

	WARN_ON_ONCE(skb_shared(skb));
	BUG_ON(queue_no != _XFLOWL_MISS_NR && queue_no != _XFLOWL_ACTION_NR && queue_no != _XFLOWL_SFLOW_NR);
	queue = &dp->queues[queue_no];
	err = -ENOBUFS;
	if (skb_queue_len(queue) >= DP_MAX_QUEUE_LEN)
		goto err_kfree_skb;

	forward_ip_summed(skb);

	err = vswitch_skb_checksum_setup(skb);
	if (err)
		goto err_kfree_skb;

	/* Break apart GSO packets into their component pieces.  Otherwise
	 * userspace may try to stuff a 64kB packet into a 1500-byte MTU. */
	if (skb_is_gso(skb)) {
		struct sk_buff *nskb = skb_gso_segment(skb, NETIF_F_SG | NETIF_F_HW_CSUM);
		if (nskb) {
			kfree_skb(skb);
			skb = nskb;
			if (unlikely(IS_ERR(skb))) {
				err = PTR_ERR(skb);
				goto err;
			}
		} else {
			/* XXX This case might not be possible.  It's hard to
			 * tell from the skb_gso_segment() code and comment. */
		}
	}

	err = queue_control_packets(skb, queue, queue_no, arg);
	wake_up_interruptible(&dp->waitqueue);
	return err;

err_kfree_skb:
	kfree_skb(skb);
err:
	local_bh_disable();
	stats = per_cpu_ptr(dp->stats_percpu, smp_processor_id());
	stats->n_lost++;
	local_bh_enable();

	return err;
}

static int flush_flows(struct datapath *dp)
{
	struct tbl *old_table = rcu_dereference(dp->table);
	struct tbl *new_table;

	new_table = tbl_create(0);
	if (!new_table)
		return -ENOMEM;

	rcu_assign_pointer(dp->table, new_table);

	tbl_deferred_destroy(old_table, flow_free_tbl);

	return 0;
}

static int validate_actions(const struct sw_flow_actions *actions)
{
	unsigned int i;

	for (i = 0; i < actions->n_actions; i++) {
		const union xflow_action *a = &actions->actions[i];
		__be16 mask;

		switch (a->type) {
		case XFLOWAT_OUTPUT:
			if (a->output.port >= DP_MAX_PORTS)
				return -EINVAL;
			break;

		case XFLOWAT_OUTPUT_GROUP:
			if (a->output_group.group >= DP_MAX_GROUPS)
				return -EINVAL;
			break;

		case XFLOWAT_SET_DL_TCI:
			mask = a->dl_tci.mask;
			if (mask != htons(VLAN_VID_MASK) &&
			    mask != htons(VLAN_PCP_MASK) &&
			    mask != htons(VLAN_VID_MASK | VLAN_PCP_MASK))
				return -EINVAL;
			if (a->dl_tci.tci & ~mask)
				return -EINVAL;
			break;

		case XFLOWAT_SET_NW_TOS:
			if (a->nw_tos.nw_tos & INET_ECN_MASK)
				return -EINVAL;
			break;

		default:
			if (a->type >= XFLOWAT_N_ACTIONS)
				return -EOPNOTSUPP;
			break;
		}
	}

	return 0;
}

static struct sw_flow_actions *get_actions(const struct xflow_flow *flow)
{
	struct sw_flow_actions *actions;
	int error;

	actions = flow_actions_alloc(flow->n_actions);
	error = PTR_ERR(actions);
	if (IS_ERR(actions))
		goto error;

	error = -EFAULT;
	if (copy_from_user(actions->actions, flow->actions,
			   flow->n_actions * sizeof(union xflow_action)))
		goto error_free_actions;
	error = validate_actions(actions);
	if (error)
		goto error_free_actions;

	return actions;

error_free_actions:
	kfree(actions);
error:
	return ERR_PTR(error);
}

static void get_stats(struct sw_flow *flow, struct xflow_flow_stats *stats)
{
	if (flow->used.tv_sec) {
		stats->used_sec = flow->used.tv_sec;
		stats->used_nsec = flow->used.tv_nsec;
	} else {
		stats->used_sec = 0;
		stats->used_nsec = 0;
	}
	stats->n_packets = flow->packet_count;
	stats->n_bytes = flow->byte_count;
	stats->ip_tos = flow->ip_tos;
	stats->tcp_flags = flow->tcp_flags;
	stats->error = 0;
}

static void clear_stats(struct sw_flow *flow)
{
	flow->used.tv_sec = flow->used.tv_nsec = 0;
	flow->tcp_flags = 0;
	flow->ip_tos = 0;
	flow->packet_count = 0;
	flow->byte_count = 0;
}

static int expand_table(struct datapath *dp)
{
	struct tbl *old_table = rcu_dereference(dp->table);
	struct tbl *new_table;

	new_table = tbl_expand(old_table);
	if (IS_ERR(new_table))
		return PTR_ERR(new_table);

	rcu_assign_pointer(dp->table, new_table);
	tbl_deferred_destroy(old_table, NULL);

	return 0;
}

static int do_put_flow(struct datapath *dp, struct xflow_flow_put *uf,
		       struct xflow_flow_stats *stats)
{
	struct tbl_node *flow_node;
	struct sw_flow *flow;
	struct tbl *table;
	int error;

	table = rcu_dereference(dp->table);
	flow_node = tbl_lookup(table, &uf->flow.key, flow_hash(&uf->flow.key), flow_cmp);
	if (!flow_node) {
		/* No such flow. */
		struct sw_flow_actions *acts;

		error = -ENOENT;
		if (!(uf->flags & XFLOWPF_CREATE))
			goto error;

		/* Expand table, if necessary, to make room. */
		if (tbl_count(table) >= tbl_n_buckets(table)) {
			error = expand_table(dp);
			if (error)
				goto error;
			table = rcu_dereference(dp->table);
		}

		/* Allocate flow. */
		error = -ENOMEM;
		flow = kmem_cache_alloc(flow_cache, GFP_KERNEL);
		if (flow == NULL)
			goto error;
		flow->key = uf->flow.key;
		spin_lock_init(&flow->lock);
		clear_stats(flow);

		/* Obtain actions. */
		acts = get_actions(&uf->flow);
		error = PTR_ERR(acts);
		if (IS_ERR(acts))
			goto error_free_flow;
		rcu_assign_pointer(flow->sf_acts, acts);

		/* Put flow in bucket. */
		error = tbl_insert(table, &flow->tbl_node, flow_hash(&flow->key));
		if (error)
			goto error_free_flow_acts;

		memset(stats, 0, sizeof(struct xflow_flow_stats));
	} else {
		/* We found a matching flow. */
		struct sw_flow_actions *old_acts, *new_acts;

		flow = flow_cast(flow_node);

		/* Bail out if we're not allowed to modify an existing flow. */
		error = -EEXIST;
		if (!(uf->flags & XFLOWPF_MODIFY))
			goto error;

		/* Swap actions. */
		new_acts = get_actions(&uf->flow);
		error = PTR_ERR(new_acts);
		if (IS_ERR(new_acts))
			goto error;
		old_acts = rcu_dereference(flow->sf_acts);
		if (old_acts->n_actions != new_acts->n_actions ||
		    memcmp(old_acts->actions, new_acts->actions,
			   sizeof(union xflow_action) * old_acts->n_actions)) {
			rcu_assign_pointer(flow->sf_acts, new_acts);
			flow_deferred_free_acts(old_acts);
		} else {
			kfree(new_acts);
		}

		/* Fetch stats, then clear them if necessary. */
		spin_lock_bh(&flow->lock);
		get_stats(flow, stats);
		if (uf->flags & XFLOWPF_ZERO_STATS)
			clear_stats(flow);
		spin_unlock_bh(&flow->lock);
	}

	return 0;

error_free_flow_acts:
	kfree(flow->sf_acts);
error_free_flow:
	kmem_cache_free(flow_cache, flow);
error:
	return error;
}

static int put_flow(struct datapath *dp, struct xflow_flow_put __user *ufp)
{
	struct xflow_flow_stats stats;
	struct xflow_flow_put uf;
	int error;

	if (copy_from_user(&uf, ufp, sizeof(struct xflow_flow_put)))
		return -EFAULT;

	error = do_put_flow(dp, &uf, &stats);
	if (error)
		return error;

	if (copy_to_user(&ufp->flow.stats, &stats,
			 sizeof(struct xflow_flow_stats)))
		return -EFAULT;

	return 0;
}

static int do_answer_query(struct sw_flow *flow, u32 query_flags,
			   struct xflow_flow_stats __user *ustats,
			   union xflow_action __user *actions,
			   u32 __user *n_actionsp)
{
	struct sw_flow_actions *sf_acts;
	struct xflow_flow_stats stats;
	u32 n_actions;

	spin_lock_bh(&flow->lock);
	get_stats(flow, &stats);
	if (query_flags & XFLOWFF_ZERO_TCP_FLAGS)
		flow->tcp_flags = 0;

	spin_unlock_bh(&flow->lock);

	if (copy_to_user(ustats, &stats, sizeof(struct xflow_flow_stats)) ||
	    get_user(n_actions, n_actionsp))
		return -EFAULT;

	if (!n_actions)
		return 0;

	sf_acts = rcu_dereference(flow->sf_acts);
	if (put_user(sf_acts->n_actions, n_actionsp) ||
	    (actions && copy_to_user(actions, sf_acts->actions,
				     sizeof(union xflow_action) *
				     min(sf_acts->n_actions, n_actions))))
		return -EFAULT;

	return 0;
}

static int answer_query(struct sw_flow *flow, u32 query_flags,
			struct xflow_flow __user *ufp)
{
	union xflow_action *actions;

	if (get_user(actions, &ufp->actions))
		return -EFAULT;

	return do_answer_query(flow, query_flags,
			       &ufp->stats, actions, &ufp->n_actions);
}

static struct sw_flow *do_del_flow(struct datapath *dp, struct xflow_key *key)
{
	struct tbl *table = rcu_dereference(dp->table);
	struct tbl_node *flow_node;
	int error;

	flow_node = tbl_lookup(table, key, flow_hash(key), flow_cmp);
	if (!flow_node)
		return ERR_PTR(-ENOENT);

	error = tbl_remove(table, flow_node);
	if (error)
		return ERR_PTR(error);

	/* XXX Returned flow_node's statistics might lose a few packets, since
	 * other CPUs can be using this flow.  We used to synchronize_rcu() to
	 * make sure that we get completely accurate stats, but that blows our
	 * performance, badly. */
	return flow_cast(flow_node);
}

static int del_flow(struct datapath *dp, struct xflow_flow __user *ufp)
{
	struct sw_flow *flow;
	struct xflow_flow uf;
	int error;

	if (copy_from_user(&uf, ufp, sizeof uf))
		return -EFAULT;

	flow = do_del_flow(dp, &uf.key);
	if (IS_ERR(flow))
		return PTR_ERR(flow);

	error = answer_query(flow, 0, ufp);
	flow_deferred_free(flow);
	return error;
}

static int do_query_flows(struct datapath *dp, const struct xflow_flowvec *flowvec)
{
	struct tbl *table = rcu_dereference(dp->table);
	u32 i;

	for (i = 0; i < flowvec->n_flows; i++) {
		struct xflow_flow __user *ufp = &flowvec->flows[i];
		struct xflow_flow uf;
		struct tbl_node *flow_node;
		int error;

		if (copy_from_user(&uf, ufp, sizeof uf))
			return -EFAULT;

		flow_node = tbl_lookup(table, &uf.key, flow_hash(&uf.key), flow_cmp);
		if (!flow_node)
			error = put_user(ENOENT, &ufp->stats.error);
		else
			error = answer_query(flow_cast(flow_node), uf.flags, ufp);
		if (error)
			return -EFAULT;
	}
	return flowvec->n_flows;
}

struct list_flows_cbdata {
	struct xflow_flow __user *uflows;
	u32 n_flows;
	u32 listed_flows;
};

static int list_flow(struct tbl_node *node, void *cbdata_)
{
	struct sw_flow *flow = flow_cast(node);
	struct list_flows_cbdata *cbdata = cbdata_;
	struct xflow_flow __user *ufp = &cbdata->uflows[cbdata->listed_flows++];
	int error;

	if (copy_to_user(&ufp->key, &flow->key, sizeof flow->key))
		return -EFAULT;
	error = answer_query(flow, 0, ufp);
	if (error)
		return error;

	if (cbdata->listed_flows >= cbdata->n_flows)
		return cbdata->listed_flows;
	return 0;
}

static int do_list_flows(struct datapath *dp, const struct xflow_flowvec *flowvec)
{
	struct list_flows_cbdata cbdata;
	int error;

	if (!flowvec->n_flows)
		return 0;

	cbdata.uflows = flowvec->flows;
	cbdata.n_flows = flowvec->n_flows;
	cbdata.listed_flows = 0;
	error = tbl_foreach(rcu_dereference(dp->table), list_flow, &cbdata);
	return error ? error : cbdata.listed_flows;
}

static int do_flowvec_ioctl(struct datapath *dp, unsigned long argp,
			    int (*function)(struct datapath *,
					    const struct xflow_flowvec *))
{
	struct xflow_flowvec __user *uflowvec;
	struct xflow_flowvec flowvec;
	int retval;

	uflowvec = (struct xflow_flowvec __user *)argp;
	if (copy_from_user(&flowvec, uflowvec, sizeof flowvec))
		return -EFAULT;

	if (flowvec.n_flows > INT_MAX / sizeof(struct xflow_flow))
		return -EINVAL;

	retval = function(dp, &flowvec);
	return (retval < 0 ? retval
		: retval == flowvec.n_flows ? 0
		: put_user(retval, &uflowvec->n_flows));
}

static int do_execute(struct datapath *dp, const struct xflow_execute *execute)
{
	struct xflow_key key;
	struct sk_buff *skb;
	struct sw_flow_actions *actions;
	struct ethhdr *eth;
	int err;

	err = -EINVAL;
	if (execute->length < ETH_HLEN || execute->length > 65535)
		goto error;

	err = -ENOMEM;
	actions = flow_actions_alloc(execute->n_actions);
	if (!actions)
		goto error;

	err = -EFAULT;
	if (copy_from_user(actions->actions, execute->actions,
			   execute->n_actions * sizeof *execute->actions))
		goto error_free_actions;

	err = validate_actions(actions);
	if (err)
		goto error_free_actions;

	err = -ENOMEM;
	skb = alloc_skb(execute->length, GFP_KERNEL);
	if (!skb)
		goto error_free_actions;

	if (execute->in_port < DP_MAX_PORTS)
		OVS_CB(skb)->dp_port = dp->ports[execute->in_port];
	else
		OVS_CB(skb)->dp_port = NULL;

	err = -EFAULT;
	if (copy_from_user(skb_put(skb, execute->length), execute->data,
			   execute->length))
		goto error_free_skb;

	skb_reset_mac_header(skb);
	eth = eth_hdr(skb);

	/* Normally, setting the skb 'protocol' field would be handled by a
	 * call to eth_type_trans(), but it assumes there's a sending
	 * device, which we may not have. */
	if (ntohs(eth->h_proto) >= 1536)
		skb->protocol = eth->h_proto;
	else
		skb->protocol = htons(ETH_P_802_2);

	flow_extract(skb, execute->in_port, &key);

	rcu_read_lock();
	err = execute_actions(dp, skb, &key, actions->actions,
			      actions->n_actions, GFP_KERNEL);
	rcu_read_unlock();

	kfree(actions);
	return err;

error_free_skb:
	kfree_skb(skb);
error_free_actions:
	kfree(actions);
error:
	return err;
}

static int execute_packet(struct datapath *dp, const struct xflow_execute __user *executep)
{
	struct xflow_execute execute;

	if (copy_from_user(&execute, executep, sizeof execute))
		return -EFAULT;

	return do_execute(dp, &execute);
}

static int get_dp_stats(struct datapath *dp, struct xflow_stats __user *statsp)
{
	struct tbl *table = rcu_dereference(dp->table);
	struct xflow_stats stats;
	int i;

	stats.n_flows = tbl_count(table);
	stats.cur_capacity = tbl_n_buckets(table);
	stats.max_capacity = TBL_MAX_BUCKETS;
	stats.n_ports = dp->n_ports;
	stats.max_ports = DP_MAX_PORTS;
	stats.max_groups = DP_MAX_GROUPS;
	stats.n_frags = stats.n_hit = stats.n_missed = stats.n_lost = 0;
	for_each_possible_cpu(i) {
		const struct dp_stats_percpu *s;
		s = per_cpu_ptr(dp->stats_percpu, i);
		stats.n_frags += s->n_frags;
		stats.n_hit += s->n_hit;
		stats.n_missed += s->n_missed;
		stats.n_lost += s->n_lost;
	}
	stats.max_miss_queue = DP_MAX_QUEUE_LEN;
	stats.max_action_queue = DP_MAX_QUEUE_LEN;
	return copy_to_user(statsp, &stats, sizeof stats) ? -EFAULT : 0;
}

/* MTU of the dp pseudo-device: ETH_DATA_LEN or the minimum of the ports */
int dp_min_mtu(const struct datapath *dp)
{
	struct dp_port *p;
	int mtu = 0;

	ASSERT_RTNL();

	list_for_each_entry_rcu (p, &dp->port_list, node) {
		int dev_mtu;

		/* Skip any internal ports, since that's what we're trying to
		 * set. */
		if (is_internal_vport(p->vport))
			continue;

		dev_mtu = vport_get_mtu(p->vport);
		if (!mtu || dev_mtu < mtu)
			mtu = dev_mtu;
	}

	return mtu ? mtu : ETH_DATA_LEN;
}

/* Sets the MTU of all datapath devices to the minimum of the ports.  Must
 * be called with RTNL lock. */
void set_internal_devs_mtu(const struct datapath *dp)
{
	struct dp_port *p;
	int mtu;

	ASSERT_RTNL();

	mtu = dp_min_mtu(dp);

	list_for_each_entry_rcu (p, &dp->port_list, node) {
		if (is_internal_vport(p->vport))
			vport_set_mtu(p->vport, mtu);
	}
}

<<<<<<< HEAD
static int
put_port(const struct dp_port *p, struct xflow_port __user *uop)
=======
static int put_port(const struct dp_port *p, struct odp_port __user *uop)
>>>>>>> 480ce8ab
{
	struct xflow_port op;

	memset(&op, 0, sizeof op);

	rcu_read_lock();
	strncpy(op.devname, vport_get_name(p->vport), sizeof op.devname);
	rcu_read_unlock();

	op.port = p->port_no;
	op.flags = is_internal_vport(p->vport) ? XFLOW_PORT_INTERNAL : 0;

	return copy_to_user(uop, &op, sizeof op) ? -EFAULT : 0;
}

<<<<<<< HEAD
static int
query_port(struct datapath *dp, struct xflow_port __user *uport)
=======
static int query_port(struct datapath *dp, struct odp_port __user *uport)
>>>>>>> 480ce8ab
{
	struct xflow_port port;

	if (copy_from_user(&port, uport, sizeof port))
		return -EFAULT;

	if (port.devname[0]) {
		struct vport *vport;
		struct dp_port *dp_port;
		int err = 0;

		port.devname[IFNAMSIZ - 1] = '\0';

		vport_lock();
		rcu_read_lock();

		vport = vport_locate(port.devname);
		if (!vport) {
			err = -ENODEV;
			goto error_unlock;
		}

		dp_port = vport_get_dp_port(vport);
		if (!dp_port || dp_port->dp != dp) {
			err = -ENOENT;
			goto error_unlock;
		}

		port.port = dp_port->port_no;

error_unlock:
		rcu_read_unlock();
		vport_unlock();

		if (err)
			return err;
	} else {
		if (port.port >= DP_MAX_PORTS)
			return -EINVAL;
		if (!dp->ports[port.port])
			return -ENOENT;
	}

	return put_port(dp->ports[port.port], uport);
}

<<<<<<< HEAD
static int
do_list_ports(struct datapath *dp, struct xflow_port __user *uports, int n_ports)
=======
static int do_list_ports(struct datapath *dp, struct odp_port __user *uports,
			 int n_ports)
>>>>>>> 480ce8ab
{
	int idx = 0;
	if (n_ports) {
		struct dp_port *p;

		list_for_each_entry_rcu (p, &dp->port_list, node) {
			if (put_port(p, &uports[idx]))
				return -EFAULT;
			if (idx++ >= n_ports)
				break;
		}
	}
	return idx;
}

<<<<<<< HEAD
static int
list_ports(struct datapath *dp, struct xflow_portvec __user *upv)
=======
static int list_ports(struct datapath *dp, struct odp_portvec __user *upv)
>>>>>>> 480ce8ab
{
	struct xflow_portvec pv;
	int retval;

	if (copy_from_user(&pv, upv, sizeof pv))
		return -EFAULT;

	retval = do_list_ports(dp, pv.ports, pv.n_ports);
	if (retval < 0)
		return retval;

	return put_user(retval, &upv->n_ports);
}

/* RCU callback for freeing a dp_port_group */
static void free_port_group(struct rcu_head *rcu)
{
	struct dp_port_group *g = container_of(rcu, struct dp_port_group, rcu);
	kfree(g);
}

static int do_set_port_group(struct datapath *dp, u16 __user *ports,
			     int n_ports, int group)
{
	struct dp_port_group *new_group, *old_group;
	int error;

	error = -EINVAL;
	if (n_ports > DP_MAX_PORTS || group >= DP_MAX_GROUPS)
		goto error;

	error = -ENOMEM;
	new_group = kmalloc(sizeof *new_group + sizeof(u16) * n_ports, GFP_KERNEL);
	if (!new_group)
		goto error;

	new_group->n_ports = n_ports;
	error = -EFAULT;
	if (copy_from_user(new_group->ports, ports, sizeof(u16) * n_ports))
		goto error_free;

	old_group = rcu_dereference(dp->groups[group]);
	rcu_assign_pointer(dp->groups[group], new_group);
	if (old_group)
		call_rcu(&old_group->rcu, free_port_group);
	return 0;

error_free:
	kfree(new_group);
error:
	return error;
}

<<<<<<< HEAD
static int
set_port_group(struct datapath *dp, const struct xflow_port_group __user *upg)
=======
static int set_port_group(struct datapath *dp,
			  const struct odp_port_group __user *upg)
>>>>>>> 480ce8ab
{
	struct xflow_port_group pg;

	if (copy_from_user(&pg, upg, sizeof pg))
		return -EFAULT;

	return do_set_port_group(dp, pg.ports, pg.n_ports, pg.group);
}

static int do_get_port_group(struct datapath *dp,
			     u16 __user *ports, int n_ports, int group,
			     u16 __user *n_portsp)
{
	struct dp_port_group *g;
	u16 n_copy;

	if (group >= DP_MAX_GROUPS)
		return -EINVAL;

	g = dp->groups[group];
	n_copy = g ? min_t(int, g->n_ports, n_ports) : 0;
	if (n_copy && copy_to_user(ports, g->ports, n_copy * sizeof(u16)))
		return -EFAULT;

	if (put_user(g ? g->n_ports : 0, n_portsp))
		return -EFAULT;

	return 0;
}

static int get_port_group(struct datapath *dp, struct xflow_port_group __user *upg)
{
	struct xflow_port_group pg;

	if (copy_from_user(&pg, upg, sizeof pg))
		return -EFAULT;

	return do_get_port_group(dp, pg.ports, pg.n_ports, pg.group, &upg->n_ports);
}

static int get_listen_mask(const struct file *f)
{
	return (long)f->private_data;
}

static void set_listen_mask(struct file *f, int listen_mask)
{
	f->private_data = (void*)(long)listen_mask;
}

static long openvswitch_ioctl(struct file *f, unsigned int cmd,
			   unsigned long argp)
{
	int dp_idx = iminor(f->f_dentry->d_inode);
	struct datapath *dp;
	int drop_frags, listeners, port_no;
	unsigned int sflow_probability;
	int err;

	/* Handle commands with special locking requirements up front. */
	switch (cmd) {
	case XFLOW_DP_CREATE:
		err = create_dp(dp_idx, (char __user *)argp);
		goto exit;

	case XFLOW_DP_DESTROY:
		err = destroy_dp(dp_idx);
		goto exit;

	case XFLOW_PORT_ATTACH:
		err = attach_port(dp_idx, (struct xflow_port __user *)argp);
		goto exit;

	case XFLOW_PORT_DETACH:
		err = get_user(port_no, (int __user *)argp);
		if (!err)
			err = detach_port(dp_idx, port_no);
		goto exit;

	case XFLOW_VPORT_ADD:
		err = vport_user_add((struct xflow_vport_add __user *)argp);
		goto exit;

	case XFLOW_VPORT_MOD:
		err = vport_user_mod((struct xflow_vport_mod __user *)argp);
		goto exit;

	case XFLOW_VPORT_DEL:
		err = vport_user_del((char __user *)argp);
		goto exit;

	case XFLOW_VPORT_STATS_GET:
		err = vport_user_stats_get((struct xflow_vport_stats_req __user *)argp);
		goto exit;

	case XFLOW_VPORT_STATS_SET:
		err = vport_user_stats_set((struct xflow_vport_stats_req __user *)argp);
		goto exit;

	case XFLOW_VPORT_ETHER_GET:
		err = vport_user_ether_get((struct xflow_vport_ether __user *)argp);
		goto exit;

	case XFLOW_VPORT_ETHER_SET:
		err = vport_user_ether_set((struct xflow_vport_ether __user *)argp);
		goto exit;

	case XFLOW_VPORT_MTU_GET:
		err = vport_user_mtu_get((struct xflow_vport_mtu __user *)argp);
		goto exit;

	case XFLOW_VPORT_MTU_SET:
		err = vport_user_mtu_set((struct xflow_vport_mtu __user *)argp);
		goto exit;
	}

	dp = get_dp_locked(dp_idx);
	err = -ENODEV;
	if (!dp)
		goto exit;

	switch (cmd) {
	case XFLOW_DP_STATS:
		err = get_dp_stats(dp, (struct xflow_stats __user *)argp);
		break;

	case XFLOW_GET_DROP_FRAGS:
		err = put_user(dp->drop_frags, (int __user *)argp);
		break;

	case XFLOW_SET_DROP_FRAGS:
		err = get_user(drop_frags, (int __user *)argp);
		if (err)
			break;
		err = -EINVAL;
		if (drop_frags != 0 && drop_frags != 1)
			break;
		dp->drop_frags = drop_frags;
		err = 0;
		break;

	case XFLOW_GET_LISTEN_MASK:
		err = put_user(get_listen_mask(f), (int __user *)argp);
		break;

	case XFLOW_SET_LISTEN_MASK:
		err = get_user(listeners, (int __user *)argp);
		if (err)
			break;
		err = -EINVAL;
		if (listeners & ~XFLOWL_ALL)
			break;
		err = 0;
		set_listen_mask(f, listeners);
		break;

	case XFLOW_GET_SFLOW_PROBABILITY:
		err = put_user(dp->sflow_probability, (unsigned int __user *)argp);
		break;

	case XFLOW_SET_SFLOW_PROBABILITY:
		err = get_user(sflow_probability, (unsigned int __user *)argp);
		if (!err)
			dp->sflow_probability = sflow_probability;
		break;

	case XFLOW_PORT_QUERY:
		err = query_port(dp, (struct xflow_port __user *)argp);
		break;

	case XFLOW_PORT_LIST:
		err = list_ports(dp, (struct xflow_portvec __user *)argp);
		break;

	case XFLOW_PORT_GROUP_SET:
		err = set_port_group(dp, (struct xflow_port_group __user *)argp);
		break;

	case XFLOW_PORT_GROUP_GET:
		err = get_port_group(dp, (struct xflow_port_group __user *)argp);
		break;

	case XFLOW_FLOW_FLUSH:
		err = flush_flows(dp);
		break;

	case XFLOW_FLOW_PUT:
		err = put_flow(dp, (struct xflow_flow_put __user *)argp);
		break;

	case XFLOW_FLOW_DEL:
		err = del_flow(dp, (struct xflow_flow __user *)argp);
		break;

	case XFLOW_FLOW_GET:
		err = do_flowvec_ioctl(dp, argp, do_query_flows);
		break;

	case XFLOW_FLOW_LIST:
		err = do_flowvec_ioctl(dp, argp, do_list_flows);
		break;

	case XFLOW_EXECUTE:
		err = execute_packet(dp, (struct xflow_execute __user *)argp);
		break;

	default:
		err = -ENOIOCTLCMD;
		break;
	}
	mutex_unlock(&dp->mutex);
exit:
	return err;
}

static int dp_has_packet_of_interest(struct datapath *dp, int listeners)
{
	int i;
	for (i = 0; i < DP_N_QUEUES; i++) {
		if (listeners & (1 << i) && !skb_queue_empty(&dp->queues[i]))
			return 1;
	}
	return 0;
}

#ifdef CONFIG_COMPAT
static int compat_list_ports(struct datapath *dp, struct compat_xflow_portvec __user *upv)
{
	struct compat_xflow_portvec pv;
	int retval;

	if (copy_from_user(&pv, upv, sizeof pv))
		return -EFAULT;

	retval = do_list_ports(dp, compat_ptr(pv.ports), pv.n_ports);
	if (retval < 0)
		return retval;

	return put_user(retval, &upv->n_ports);
}

static int compat_set_port_group(struct datapath *dp, const struct compat_xflow_port_group __user *upg)
{
	struct compat_xflow_port_group pg;

	if (copy_from_user(&pg, upg, sizeof pg))
		return -EFAULT;

	return do_set_port_group(dp, compat_ptr(pg.ports), pg.n_ports, pg.group);
}

static int compat_get_port_group(struct datapath *dp, struct compat_xflow_port_group __user *upg)
{
	struct compat_xflow_port_group pg;

	if (copy_from_user(&pg, upg, sizeof pg))
		return -EFAULT;

	return do_get_port_group(dp, compat_ptr(pg.ports), pg.n_ports,
				 pg.group, &upg->n_ports);
}

static int compat_get_flow(struct xflow_flow *flow, const struct compat_xflow_flow __user *compat)
{
	compat_uptr_t actions;

	if (!access_ok(VERIFY_READ, compat, sizeof(struct compat_xflow_flow)) ||
	    __copy_from_user(&flow->stats, &compat->stats, sizeof(struct xflow_flow_stats)) ||
	    __copy_from_user(&flow->key, &compat->key, sizeof(struct xflow_key)) ||
	    __get_user(actions, &compat->actions) ||
	    __get_user(flow->n_actions, &compat->n_actions) ||
	    __get_user(flow->flags, &compat->flags))
		return -EFAULT;

	flow->actions = compat_ptr(actions);
	return 0;
}

static int compat_put_flow(struct datapath *dp, struct compat_xflow_flow_put __user *ufp)
{
	struct xflow_flow_stats stats;
	struct xflow_flow_put fp;
	int error;

	if (compat_get_flow(&fp.flow, &ufp->flow) ||
	    get_user(fp.flags, &ufp->flags))
		return -EFAULT;

	error = do_put_flow(dp, &fp, &stats);
	if (error)
		return error;

	if (copy_to_user(&ufp->flow.stats, &stats,
			 sizeof(struct xflow_flow_stats)))
		return -EFAULT;

	return 0;
}

static int compat_answer_query(struct sw_flow *flow, u32 query_flags,
			       struct compat_xflow_flow __user *ufp)
{
	compat_uptr_t actions;

	if (get_user(actions, &ufp->actions))
		return -EFAULT;

	return do_answer_query(flow, query_flags, &ufp->stats,
			       compat_ptr(actions), &ufp->n_actions);
}

static int compat_del_flow(struct datapath *dp, struct compat_xflow_flow __user *ufp)
{
	struct sw_flow *flow;
	struct xflow_flow uf;
	int error;

	if (compat_get_flow(&uf, ufp))
		return -EFAULT;

	flow = do_del_flow(dp, &uf.key);
	if (IS_ERR(flow))
		return PTR_ERR(flow);

	error = compat_answer_query(flow, 0, ufp);
	flow_deferred_free(flow);
	return error;
}

static int compat_query_flows(struct datapath *dp, struct compat_xflow_flow *flows, u32 n_flows)
{
	struct tbl *table = rcu_dereference(dp->table);
	u32 i;

	for (i = 0; i < n_flows; i++) {
		struct compat_xflow_flow __user *ufp = &flows[i];
		struct xflow_flow uf;
		struct tbl_node *flow_node;
		int error;

		if (compat_get_flow(&uf, ufp))
			return -EFAULT;

		flow_node = tbl_lookup(table, &uf.key, flow_hash(&uf.key), flow_cmp);
		if (!flow_node)
			error = put_user(ENOENT, &ufp->stats.error);
		else
			error = compat_answer_query(flow_cast(flow_node), uf.flags, ufp);
		if (error)
			return -EFAULT;
	}
	return n_flows;
}

struct compat_list_flows_cbdata {
	struct compat_xflow_flow __user *uflows;
	u32 n_flows;
	u32 listed_flows;
};

static int compat_list_flow(struct tbl_node *node, void *cbdata_)
{
	struct sw_flow *flow = flow_cast(node);
	struct compat_list_flows_cbdata *cbdata = cbdata_;
	struct compat_xflow_flow __user *ufp = &cbdata->uflows[cbdata->listed_flows++];
	int error;

	if (copy_to_user(&ufp->key, &flow->key, sizeof flow->key))
		return -EFAULT;
	error = compat_answer_query(flow, 0, ufp);
	if (error)
		return error;

	if (cbdata->listed_flows >= cbdata->n_flows)
		return cbdata->listed_flows;
	return 0;
}

static int compat_list_flows(struct datapath *dp, struct compat_xflow_flow *flows, u32 n_flows)
{
	struct compat_list_flows_cbdata cbdata;
	int error;

	if (!n_flows)
		return 0;

	cbdata.uflows = flows;
	cbdata.n_flows = n_flows;
	cbdata.listed_flows = 0;
	error = tbl_foreach(rcu_dereference(dp->table), compat_list_flow, &cbdata);
	return error ? error : cbdata.listed_flows;
}

static int compat_flowvec_ioctl(struct datapath *dp, unsigned long argp,
				int (*function)(struct datapath *,
						struct compat_xflow_flow *,
						u32 n_flows))
{
	struct compat_xflow_flowvec __user *uflowvec;
	struct compat_xflow_flow __user *flows;
	struct compat_xflow_flowvec flowvec;
	int retval;

	uflowvec = compat_ptr(argp);
	if (!access_ok(VERIFY_WRITE, uflowvec, sizeof *uflowvec) ||
	    copy_from_user(&flowvec, uflowvec, sizeof flowvec))
		return -EFAULT;

	if (flowvec.n_flows > INT_MAX / sizeof(struct compat_xflow_flow))
		return -EINVAL;

	flows = compat_ptr(flowvec.flows);
	if (!access_ok(VERIFY_WRITE, flows,
		       flowvec.n_flows * sizeof(struct compat_xflow_flow)))
		return -EFAULT;

	retval = function(dp, flows, flowvec.n_flows);
	return (retval < 0 ? retval
		: retval == flowvec.n_flows ? 0
		: put_user(retval, &uflowvec->n_flows));
}

static int compat_execute(struct datapath *dp, const struct compat_xflow_execute __user *uexecute)
{
	struct xflow_execute execute;
	compat_uptr_t actions;
	compat_uptr_t data;

	if (!access_ok(VERIFY_READ, uexecute, sizeof(struct compat_xflow_execute)) ||
	    __get_user(execute.in_port, &uexecute->in_port) ||
	    __get_user(actions, &uexecute->actions) ||
	    __get_user(execute.n_actions, &uexecute->n_actions) ||
	    __get_user(data, &uexecute->data) ||
	    __get_user(execute.length, &uexecute->length))
		return -EFAULT;

	execute.actions = compat_ptr(actions);
	execute.data = compat_ptr(data);

	return do_execute(dp, &execute);
}

static long openvswitch_compat_ioctl(struct file *f, unsigned int cmd, unsigned long argp)
{
	int dp_idx = iminor(f->f_dentry->d_inode);
	struct datapath *dp;
	int err;

	switch (cmd) {
	case XFLOW_DP_DESTROY:
	case XFLOW_FLOW_FLUSH:
		/* Ioctls that don't need any translation at all. */
		return openvswitch_ioctl(f, cmd, argp);

	case XFLOW_DP_CREATE:
	case XFLOW_PORT_ATTACH:
	case XFLOW_PORT_DETACH:
	case XFLOW_VPORT_DEL:
	case XFLOW_VPORT_MTU_SET:
	case XFLOW_VPORT_MTU_GET:
	case XFLOW_VPORT_ETHER_SET:
	case XFLOW_VPORT_ETHER_GET:
	case XFLOW_VPORT_STATS_SET:
	case XFLOW_VPORT_STATS_GET:
	case XFLOW_DP_STATS:
	case XFLOW_GET_DROP_FRAGS:
	case XFLOW_SET_DROP_FRAGS:
	case XFLOW_SET_LISTEN_MASK:
	case XFLOW_GET_LISTEN_MASK:
	case XFLOW_SET_SFLOW_PROBABILITY:
	case XFLOW_GET_SFLOW_PROBABILITY:
	case XFLOW_PORT_QUERY:
		/* Ioctls that just need their pointer argument extended. */
		return openvswitch_ioctl(f, cmd, (unsigned long)compat_ptr(argp));

	case XFLOW_VPORT_ADD32:
		return compat_vport_user_add(compat_ptr(argp));

	case XFLOW_VPORT_MOD32:
		return compat_vport_user_mod(compat_ptr(argp));
	}

	dp = get_dp_locked(dp_idx);
	err = -ENODEV;
	if (!dp)
		goto exit;

	switch (cmd) {
	case XFLOW_PORT_LIST32:
		err = compat_list_ports(dp, compat_ptr(argp));
		break;

	case XFLOW_PORT_GROUP_SET32:
		err = compat_set_port_group(dp, compat_ptr(argp));
		break;

	case XFLOW_PORT_GROUP_GET32:
		err = compat_get_port_group(dp, compat_ptr(argp));
		break;

	case XFLOW_FLOW_PUT32:
		err = compat_put_flow(dp, compat_ptr(argp));
		break;

	case XFLOW_FLOW_DEL32:
		err = compat_del_flow(dp, compat_ptr(argp));
		break;

	case XFLOW_FLOW_GET32:
		err = compat_flowvec_ioctl(dp, argp, compat_query_flows);
		break;

	case XFLOW_FLOW_LIST32:
		err = compat_flowvec_ioctl(dp, argp, compat_list_flows);
		break;

	case XFLOW_EXECUTE32:
		err = compat_execute(dp, compat_ptr(argp));
		break;

	default:
		err = -ENOIOCTLCMD;
		break;
	}
	mutex_unlock(&dp->mutex);
exit:
	return err;
}
#endif

/* Unfortunately this function is not exported so this is a verbatim copy
 * from net/core/datagram.c in 2.6.30. */
static int skb_copy_and_csum_datagram(const struct sk_buff *skb, int offset,
				      u8 __user *to, int len,
				      __wsum *csump)
{
	int start = skb_headlen(skb);
	int pos = 0;
	int i, copy = start - offset;

	/* Copy header. */
	if (copy > 0) {
		int err = 0;
		if (copy > len)
			copy = len;
		*csump = csum_and_copy_to_user(skb->data + offset, to, copy,
					       *csump, &err);
		if (err)
			goto fault;
		if ((len -= copy) == 0)
			return 0;
		offset += copy;
		to += copy;
		pos = copy;
	}

	for (i = 0; i < skb_shinfo(skb)->nr_frags; i++) {
		int end;

		WARN_ON(start > offset + len);

		end = start + skb_shinfo(skb)->frags[i].size;
		if ((copy = end - offset) > 0) {
			__wsum csum2;
			int err = 0;
			u8  *vaddr;
			skb_frag_t *frag = &skb_shinfo(skb)->frags[i];
			struct page *page = frag->page;

			if (copy > len)
				copy = len;
			vaddr = kmap(page);
			csum2 = csum_and_copy_to_user(vaddr +
							frag->page_offset +
							offset - start,
						      to, copy, 0, &err);
			kunmap(page);
			if (err)
				goto fault;
			*csump = csum_block_add(*csump, csum2, pos);
			if (!(len -= copy))
				return 0;
			offset += copy;
			to += copy;
			pos += copy;
		}
		start = end;
	}

	if (skb_shinfo(skb)->frag_list) {
		struct sk_buff *list = skb_shinfo(skb)->frag_list;

		for (; list; list=list->next) {
			int end;

			WARN_ON(start > offset + len);

			end = start + list->len;
			if ((copy = end - offset) > 0) {
				__wsum csum2 = 0;
				if (copy > len)
					copy = len;
				if (skb_copy_and_csum_datagram(list,
							       offset - start,
							       to, copy,
							       &csum2))
					goto fault;
				*csump = csum_block_add(*csump, csum2, pos);
				if ((len -= copy) == 0)
					return 0;
				offset += copy;
				to += copy;
				pos += copy;
			}
			start = end;
		}
	}
	if (!len)
		return 0;

fault:
	return -EFAULT;
}

ssize_t openvswitch_read(struct file *f, char __user *buf, size_t nbytes,
		      loff_t *ppos)
{
	/* XXX is there sufficient synchronization here? */
	int listeners = get_listen_mask(f);
	int dp_idx = iminor(f->f_dentry->d_inode);
	struct datapath *dp = get_dp(dp_idx);
	struct sk_buff *skb;
	size_t copy_bytes, tot_copy_bytes;
	int retval;

	if (!dp)
		return -ENODEV;

	if (nbytes == 0 || !listeners)
		return 0;

	for (;;) {
		int i;

		for (i = 0; i < DP_N_QUEUES; i++) {
			if (listeners & (1 << i)) {
				skb = skb_dequeue(&dp->queues[i]);
				if (skb)
					goto success;
			}
		}

		if (f->f_flags & O_NONBLOCK) {
			retval = -EAGAIN;
			goto error;
		}

		wait_event_interruptible(dp->waitqueue,
					 dp_has_packet_of_interest(dp,
								   listeners));

		if (signal_pending(current)) {
			retval = -ERESTARTSYS;
			goto error;
		}
	}
success:
	copy_bytes = tot_copy_bytes = min_t(size_t, skb->len, nbytes);
	
	retval = 0;
	if (skb->ip_summed == CHECKSUM_PARTIAL) {
		if (copy_bytes == skb->len) {
			__wsum csum = 0;
			unsigned int csum_start, csum_offset;

#if LINUX_VERSION_CODE >= KERNEL_VERSION(2,6,22)
			csum_start = skb->csum_start - skb_headroom(skb);
			csum_offset = skb->csum_offset;
#else
			csum_start = skb_transport_header(skb) - skb->data;
			csum_offset = skb->csum;
#endif
			BUG_ON(csum_start >= skb_headlen(skb));
			retval = skb_copy_and_csum_datagram(skb, csum_start, buf + csum_start,
							    copy_bytes - csum_start, &csum);
			if (!retval) {
				__sum16 __user *csump;

				copy_bytes = csum_start;
				csump = (__sum16 __user *)(buf + csum_start + csum_offset);

				BUG_ON((char *)csump + sizeof(__sum16) > buf + nbytes);
				put_user(csum_fold(csum), csump);
			}
		} else
			retval = skb_checksum_help(skb);
	}

	if (!retval) {
		struct iovec __user iov;

		iov.iov_base = buf;
		iov.iov_len = copy_bytes;
		retval = skb_copy_datagram_iovec(skb, 0, &iov, iov.iov_len);
	}

	if (!retval)
		retval = tot_copy_bytes;

	kfree_skb(skb);

error:
	return retval;
}

static unsigned int openvswitch_poll(struct file *file, poll_table *wait)
{
	/* XXX is there sufficient synchronization here? */
	int dp_idx = iminor(file->f_dentry->d_inode);
	struct datapath *dp = get_dp(dp_idx);
	unsigned int mask;

	if (dp) {
		mask = 0;
		poll_wait(file, &dp->waitqueue, wait);
		if (dp_has_packet_of_interest(dp, get_listen_mask(file)))
			mask |= POLLIN | POLLRDNORM;
	} else {
		mask = POLLIN | POLLRDNORM | POLLHUP;
	}
	return mask;
}

struct file_operations openvswitch_fops = {
	/* XXX .aio_read = openvswitch_aio_read, */
	.read  = openvswitch_read,
	.poll  = openvswitch_poll,
	.unlocked_ioctl = openvswitch_ioctl,
#ifdef CONFIG_COMPAT
	.compat_ioctl = openvswitch_compat_ioctl,
#endif
	/* XXX .fasync = openvswitch_fasync, */
};

static int major;

static int __init dp_init(void)
{
	struct sk_buff *dummy_skb;
	int err;

	BUILD_BUG_ON(sizeof(struct ovs_skb_cb) > sizeof(dummy_skb->cb));

	printk("Open vSwitch %s, built "__DATE__" "__TIME__"\n", VERSION BUILDNR);

	err = flow_init();
	if (err)
		goto error;

	err = vport_init();
	if (err)
		goto error_flow_exit;

	err = register_netdevice_notifier(&dp_device_notifier);
	if (err)
		goto error_vport_exit;

	major = register_chrdev(0, "openvswitch", &openvswitch_fops);
	if (err < 0)
		goto error_unreg_notifier;

	return 0;

error_unreg_notifier:
	unregister_netdevice_notifier(&dp_device_notifier);
error_vport_exit:
	vport_exit();
error_flow_exit:
	flow_exit();
error:
	return err;
}

static void dp_cleanup(void)
{
	rcu_barrier();
	unregister_chrdev(major, "openvswitch");
	unregister_netdevice_notifier(&dp_device_notifier);
	vport_exit();
	flow_exit();
}

module_init(dp_init);
module_exit(dp_cleanup);

MODULE_DESCRIPTION("Open vSwitch switching datapath");
MODULE_LICENSE("GPL");<|MERGE_RESOLUTION|>--- conflicted
+++ resolved
@@ -1372,12 +1372,7 @@
 	}
 }
 
-<<<<<<< HEAD
-static int
-put_port(const struct dp_port *p, struct xflow_port __user *uop)
-=======
-static int put_port(const struct dp_port *p, struct odp_port __user *uop)
->>>>>>> 480ce8ab
+static int put_port(const struct dp_port *p, struct xflow_port __user *uop)
 {
 	struct xflow_port op;
 
@@ -1393,12 +1388,7 @@
 	return copy_to_user(uop, &op, sizeof op) ? -EFAULT : 0;
 }
 
-<<<<<<< HEAD
-static int
-query_port(struct datapath *dp, struct xflow_port __user *uport)
-=======
-static int query_port(struct datapath *dp, struct odp_port __user *uport)
->>>>>>> 480ce8ab
+static int query_port(struct datapath *dp, struct xflow_port __user *uport)
 {
 	struct xflow_port port;
 
@@ -1445,13 +1435,8 @@
 	return put_port(dp->ports[port.port], uport);
 }
 
-<<<<<<< HEAD
-static int
-do_list_ports(struct datapath *dp, struct xflow_port __user *uports, int n_ports)
-=======
-static int do_list_ports(struct datapath *dp, struct odp_port __user *uports,
+static int do_list_ports(struct datapath *dp, struct xflow_port __user *uports,
 			 int n_ports)
->>>>>>> 480ce8ab
 {
 	int idx = 0;
 	if (n_ports) {
@@ -1467,12 +1452,7 @@
 	return idx;
 }
 
-<<<<<<< HEAD
-static int
-list_ports(struct datapath *dp, struct xflow_portvec __user *upv)
-=======
-static int list_ports(struct datapath *dp, struct odp_portvec __user *upv)
->>>>>>> 480ce8ab
+static int list_ports(struct datapath *dp, struct xflow_portvec __user *upv)
 {
 	struct xflow_portvec pv;
 	int retval;
@@ -1526,13 +1506,8 @@
 	return error;
 }
 
-<<<<<<< HEAD
-static int
-set_port_group(struct datapath *dp, const struct xflow_port_group __user *upg)
-=======
 static int set_port_group(struct datapath *dp,
-			  const struct odp_port_group __user *upg)
->>>>>>> 480ce8ab
+			  const struct xflow_port_group __user *upg)
 {
 	struct xflow_port_group pg;
 
