# Copyright (C) 2009, 2010 Nicira Networks, Inc.
#
# Copying and distribution of this file, with or without modification,
# are permitted in any medium without royalty provided the copyright
# notice and this notice are preserved.  This file is offered as-is,
# without warranty of any kind.

noinst_LIBRARIES += lib/libopenvswitch.a

lib_libopenvswitch_a_SOURCES = \
	lib/aes128.c \
	lib/aes128.h \
	lib/backtrace.c \
	lib/backtrace.h \
	lib/bitmap.c \
	lib/bitmap.h \
	lib/byteq.c \
	lib/byteq.h \
	lib/classifier.c \
	lib/classifier.h \
	lib/command-line.c \
	lib/command-line.h \
	lib/compiler.h \
	lib/coverage-counters.h \
	lib/coverage.c \
	lib/coverage.h \
	lib/csum.c \
	lib/csum.h \
	lib/daemon.c \
	lib/daemon.h \
	lib/dhcp-client.c \
	lib/dhcp-client.h \
	lib/dhcp.c \
	lib/dhcp.h \
	lib/dhparams.h \
	lib/dirs.h \
<<<<<<< HEAD
=======
	lib/dpif-netdev.c \
	lib/dpif-provider.h \
	lib/dpif.c \
	lib/dpif.h \
>>>>>>> b9b0865a
	lib/dynamic-string.c \
	lib/dynamic-string.h \
	lib/fatal-signal.c \
	lib/fatal-signal.h \
	lib/flow.c \
	lib/flow.h \
	lib/hash.c \
	lib/hash.h \
	lib/hmap.c \
	lib/hmap.h \
	lib/json.c \
	lib/json.h \
	lib/jsonrpc.c \
	lib/jsonrpc.h \
	lib/leak-checker.c \
	lib/leak-checker.h \
	lib/learning-switch.c \
	lib/learning-switch.h \
	lib/list.c \
	lib/list.h \
	lib/lockfile.c \
	lib/lockfile.h \
	lib/mac-learning.c \
	lib/mac-learning.h \
	lib/netdev-provider.h \
	lib/netdev.c \
	lib/netdev.h \
	lib/ofp-print.c \
	lib/ofp-print.h \
	lib/ofpbuf.c \
	lib/ofpbuf.h \
	lib/ovsdb-data.c \
	lib/ovsdb-data.h \
	lib/ovsdb-error.c \
	lib/ovsdb-error.h \
	lib/ovsdb-idl-provider.h \
	lib/ovsdb-idl.c \
	lib/ovsdb-idl.h \
	lib/ovsdb-parser.c \
	lib/ovsdb-parser.h \
	lib/ovsdb-types.c \
	lib/ovsdb-types.h \
	lib/packets.c \
	lib/packets.h \
	lib/pcap.c \
	lib/pcap.h \
	lib/poll-loop.c \
	lib/poll-loop.h \
	lib/port-array.c \
	lib/port-array.h \
	lib/process.c \
	lib/process.h \
	lib/queue.c \
	lib/queue.h \
	lib/random.c \
	lib/random.h \
	lib/rconn.c \
	lib/rconn.h \
	lib/reconnect.c \
	lib/reconnect.h \
	lib/sat-math.h \
	lib/sha1.c \
	lib/sha1.h \
	lib/shash.c \
	lib/shash.h \
	lib/signals.c \
	lib/signals.h \
	lib/socket-util.c \
	lib/socket-util.h \
	lib/sort.c \
	lib/sort.h \
	lib/stp.c \
	lib/stp.h \
	lib/stream-fd.c \
	lib/stream-fd.h \
	lib/stream-provider.h \
	lib/stream-ssl.h \
	lib/stream-tcp.c \
	lib/stream-unix.c \
	lib/stream.c \
	lib/stream.h \
	lib/string.h \
	lib/svec.c \
	lib/svec.h \
	lib/tag.c \
	lib/tag.h \
	lib/timeval.c \
	lib/timeval.h \
	lib/type-props.h \
	lib/unaligned.h \
	lib/unicode.c \
	lib/unicode.h \
	lib/unixctl.c \
	lib/unixctl.h \
	lib/util.c \
	lib/util.h \
	lib/uuid.c \
	lib/uuid.h \
	lib/valgrind.h \
	lib/vconn-provider.h \
	lib/vconn-stream.c \
	lib/vconn.c \
	lib/vconn.h \
	lib/vlog-modules.def \
	lib/vlog.c \
	lib/vlog.h \
	lib/xfif-linux.c \
	lib/xfif-netdev.c \
	lib/xfif-provider.h \
	lib/xfif.c \
	lib/xfif.h \
	lib/xflow-util.c \
	lib/xflow-util.h \
	lib/xtoxll.h
nodist_lib_libopenvswitch_a_SOURCES = \
	lib/coverage-counters.c \
	lib/dirs.c
CLEANFILES += $(nodist_lib_libopenvswitch_a_SOURCES)

noinst_LIBRARIES += lib/libsflow.a
lib_libsflow_a_SOURCES = \
	lib/sflow_api.h \
	lib/sflow.h \
	lib/sflow_agent.c \
	lib/sflow_sampler.c \
	lib/sflow_poller.c \
	lib/sflow_receiver.c
lib_libsflow_a_CFLAGS = $(AM_CFLAGS)
if HAVE_WNO_UNUSED
lib_libsflow_a_CFLAGS += -Wno-unused
endif

if HAVE_NETLINK
lib_libopenvswitch_a_SOURCES += \
	lib/dpif-linux.c \
	lib/netdev-gre.c \
	lib/netdev-linux.c \
	lib/netdev-patch.c \
	lib/netdev-vport.c \
	lib/netdev-vport.h \
	lib/netlink-protocol.h \
	lib/netlink.c \
	lib/netlink.h \
	lib/rtnetlink.c \
	lib/rtnetlink.h
endif

if HAVE_OPENSSL
lib_libopenvswitch_a_SOURCES += lib/stream-ssl.c
nodist_lib_libopenvswitch_a_SOURCES += lib/dhparams.c
lib/dhparams.c: lib/dh1024.pem lib/dh2048.pem lib/dh4096.pem
	(echo '#include "lib/dhparams.h"' &&				\
	 openssl dhparam -C -in $(srcdir)/lib/dh1024.pem -noout &&	\
	 openssl dhparam -C -in $(srcdir)/lib/dh2048.pem -noout &&	\
	 openssl dhparam -C -in $(srcdir)/lib/dh4096.pem -noout)	\
	| sed 's/\(get_dh[0-9]*\)()/\1(void)/' > lib/dhparams.c.tmp
	mv lib/dhparams.c.tmp lib/dhparams.c
endif

EXTRA_DIST += \
	lib/dh1024.pem \
	lib/dh2048.pem \
	lib/dh4096.pem \
	lib/dhparams.h

EXTRA_DIST += \
	lib/common-syn.man \
	lib/common.man \
	lib/daemon-syn.man \
	lib/daemon.man \
	lib/leak-checker.man \
	lib/ssl-bootstrap-syn.man \
	lib/ssl-bootstrap.man \
	lib/ssl-peer-ca-cert.man \
	lib/ssl-syn.man \
	lib/ssl.man \
	lib/unixctl.man \
	lib/unixctl-syn.man \
	lib/vconn-active.man \
	lib/vconn-passive.man \
	lib/vlog-syn.man \
	lib/vlog-unixctl.man \
	lib/vlog.man \
	lib/xfif.man

lib/dirs.c: Makefile
	($(ro_c) && \
	 echo 'const char ovs_pkgdatadir[] = "$(pkgdatadir)";' && \
	 echo 'const char ovs_rundir[] = "@RUNDIR@";' && \
	 echo 'const char ovs_logdir[] = "@LOGDIR@";' && \
	 echo 'const char ovs_bindir[] = "$(bindir)";') > lib/dirs.c.tmp
	mv lib/dirs.c.tmp lib/dirs.c

install-data-local:
	$(MKDIR_P) $(DESTDIR)$(RUNDIR)
	$(MKDIR_P) $(DESTDIR)$(PKIDIR)
	$(MKDIR_P) $(DESTDIR)$(LOGDIR)

# All the source files that have coverage counters.
COVERAGE_FILES = \
	lib/flow.c \
	lib/hmap.c \
	lib/lockfile.c \
	lib/mac-learning.c \
	lib/netdev-linux.c \
	lib/netdev.c \
	lib/netlink.c \
	lib/poll-loop.c \
	lib/process.c \
	lib/rconn.c \
	lib/rtnetlink.c \
	lib/stream.c \
	lib/timeval.c \
	lib/unixctl.c \
	lib/util.c \
	lib/vconn.c \
	lib/xfif.c \
	lib/xflow-util.c \
	ofproto/ofproto.c \
	ofproto/pktbuf.c \
	ofproto/wdp.c \
	ofproto/wdp-xflow.c \
	vswitchd/bridge.c \
	vswitchd/ovs-brcompatd.c
lib/coverage-counters.c: $(COVERAGE_FILES) lib/coverage-scan.pl
	(cd $(srcdir) && $(PERL) lib/coverage-scan.pl $(COVERAGE_FILES)) > $@.tmp
	mv $@.tmp $@
EXTRA_DIST += lib/coverage-scan.pl<|MERGE_RESOLUTION|>--- conflicted
+++ resolved
@@ -34,13 +34,6 @@
 	lib/dhcp.h \
 	lib/dhparams.h \
 	lib/dirs.h \
-<<<<<<< HEAD
-=======
-	lib/dpif-netdev.c \
-	lib/dpif-provider.h \
-	lib/dpif.c \
-	lib/dpif.h \
->>>>>>> b9b0865a
 	lib/dynamic-string.c \
 	lib/dynamic-string.h \
 	lib/fatal-signal.c \
@@ -175,7 +168,6 @@
 
 if HAVE_NETLINK
 lib_libopenvswitch_a_SOURCES += \
-	lib/dpif-linux.c \
 	lib/netdev-gre.c \
 	lib/netdev-linux.c \
 	lib/netdev-patch.c \
@@ -185,7 +177,8 @@
 	lib/netlink.c \
 	lib/netlink.h \
 	lib/rtnetlink.c \
-	lib/rtnetlink.h
+	lib/rtnetlink.h \
+	lib/xfif-linux.c
 endif
 
 if HAVE_OPENSSL
